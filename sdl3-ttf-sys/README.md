# sdl3-ttf-sys: Low level Rust bindings for SDL3_ttf

These are low level Rust bindings for SDL3_ttf, an add-on library for
[SDL 3](https://libsdl.org) for rendering text.
This version of `sdl3-ttf-sys` has bindings for SDL_ttf versions `3.2.0` to `3.2.2`, inclusive.

<div class="warning">

Most of the docs are generated directly from the C headers and document how
SDL works in C. Using it from Rust might work differently in some cases.
For example, macros in C are usually translated to constants or constant
functions in Rust. Documentation specific to these Rust bindings are tagged
with `sdl3-sys`.

</div>

[Browse the API at docs.rs!](https://docs.rs/sdl3-ttf-sys)

## Usage

`sdl3-ttf-sys` requires SDL_ttf version `3.2.0` or later.
Some APIs may require a later version. You can check availability in the documentation.

By default, `sdl3-ttf-sys` will attempt to link to a dynamic/shared library named
`SDL3_ttf` in the default library search path, using the usual platform specific naming
convention for libraries. You can change this behaviour with the following feature flags.

| Feature | Description |
| ------- | ----------- |
| `use-pkg-config` | Use `pkg-config` to find and link the SDL_ttf library. |
| `use-vcpkg` | Use `vcpkg` to find and link the SDL_ttf library. |
| `build-from-source` | Build and link SDL_ttf from source. You have to install any dependencies SDL needs to build for your target first. See below for build related features. |
| `build-from-source-static` | Shortcut for enabling both the `build-from-source` and `link-static` features. This should no longer be necessary. |
| `build-static-vendored` | Build and link SDL_ttf from source, use vendored libraries (see below), and link it all statically. |
| `link-framework` | Link to a framework on Apple targets. This currently requires `SDL3_ttf.xcframework` to be located at `/Library/Frameworks`. The built executable has to be put in a signed app bundle to be able to run. |
| `link-static` | Link SDL_ttf statically. |

### Building from source

When building from source with the `build-from-source` feature flag, you can use features to
configure which backends and image formats to support. Features marked with "(cmake)" below all
have an `sdlttf-` prefix and correspond to SDL_ttf's cmake variables. They're autodetected if
not set. You can use a `no-` prefix to disable a cmake feature, for example `no-sdlttf-harfbuzz`
disables harfbuzz support. Activated features override features disabled with the `no-` prefix.

#### Linking and vendoring

| Feature (cmake) | Description |
| --------------- | ----------- |
| `vendored`      | Build dependencies from source as part of building SDL_ttf |

#### Rendering

| Feature (cmake) | Description |
| --------------- | ----------- |
| `harfbuzz`      | Use harfbuzz to improve text shaping |
| `plutosvg`      | Use plutosvg for color emoji support |

## Other features

| Feature | Description |
| ------- | ----------- |
| `debug-impls` | Implement the `Debug` trait for most SDL_ttf types. |

## Recent changes

<<<<<<< HEAD
- 0.2.0: Update sdl3-sys to 0.5.0
=======
- 0.1.3: Add `link-framework` feature (doesn't work with `build-from-source` yet)
>>>>>>> 6898a520
- 0.1.2: Fix vendored build of Freetype with CMake 4
- 0.1.1: Update SDL_ttf to 3.2.2
- 0.1.0: First release<|MERGE_RESOLUTION|>--- conflicted
+++ resolved
@@ -64,11 +64,8 @@
 
 ## Recent changes
 
-<<<<<<< HEAD
 - 0.2.0: Update sdl3-sys to 0.5.0
-=======
 - 0.1.3: Add `link-framework` feature (doesn't work with `build-from-source` yet)
->>>>>>> 6898a520
 - 0.1.2: Fix vendored build of Freetype with CMake 4
 - 0.1.1: Update SDL_ttf to 3.2.2
 - 0.1.0: First release