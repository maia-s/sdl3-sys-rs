--- conflicted
+++ resolved
@@ -67,11 +67,8 @@
 
 ## Recent changes
 
-<<<<<<< HEAD
 - 0.2.0: Update sdl3-sys to 0.5.0, add metadata
-=======
 - next:  Look for frameworks in `~/Library/Frameworks` too
->>>>>>> 2931438f
 - 0.1.3: Add `link-framework` feature (doesn't work with `build-from-source` yet)
 - 0.1.2: Fix vendored build of Freetype with CMake 4
 - 0.1.1: Update SDL_ttf to 3.2.2
