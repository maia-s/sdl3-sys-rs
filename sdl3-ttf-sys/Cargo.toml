--- conflicted
+++ resolved
@@ -1,6 +1,6 @@
 [package]
 name = "sdl3-ttf-sys"
-version = "0.2.0+SDL3-ttf-3.2.2"
+version = "0.3.0+SDL3-ttf-3.2.2"
 edition = "2021"
 authors = ["Maia S. R."]
 license = "Zlib"
@@ -61,11 +61,7 @@
 no-sdlttf-plutosvg = []
 
 [dependencies]
-<<<<<<< HEAD
-sdl3-sys = { version = "0.5", path = "../sdl3-sys" }
-=======
-sdl3-sys = { version = "0.5.0", path = "../sdl3-sys" }
->>>>>>> 44dced4c
+sdl3-sys = { version = "0.6", path = "../sdl3-sys" }
 
 [build-dependencies.cmake]
 version = "0.1"
