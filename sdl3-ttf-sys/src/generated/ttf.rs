--- conflicted
+++ resolved
@@ -2652,13 +2652,13 @@
 ///   [`TTF_CreateRendererTextEngine()`]
 /// - Drawing with the SDL GPU API, created with [`TTF_CreateGPUTextEngine()`]
 ///
-/// ### Availability
+/// ## Availability
 /// This struct is available since SDL_ttf 3.0.0.
 pub use super::textengine::TTF_TextEngine;
 
 /// Internal data for [`TTF_Text`]
 ///
-/// ### Availability
+/// ## Availability
 /// This struct is available since SDL_ttf 3.0.0.
 pub use super::textengine::TTF_TextData;
 
@@ -4422,17 +4422,5 @@
     _opaque: [::core::primitive::u8; 0],
 }
 
-<<<<<<< HEAD
-/// Internal data for [`TTF_Text`]
-///
-/// ## Availability
-/// This struct is available since SDL_ttf 3.0.0.
-#[repr(C)]
-pub struct TTF_TextData {
-    _opaque: [::core::primitive::u8; 0],
-}
-
-=======
->>>>>>> 472bc35e
 #[cfg(doc)]
 use crate::everything::*;