--- conflicted
+++ resolved
@@ -227,14 +227,10 @@
                 // FIXME: rust doesn't support linking to xcframeworks
                 let home = env::var("HOME");
                 let link_search = |name| {
-<<<<<<< HEAD
+                    if let Ok(home) = home {
+                        println!("cargo::rustc-link-search=framework={home}/Library/Frameworks/{lib_name}.xcframework/{name}");
+                    }
                     println!("cargo::rustc-link-search=framework=/Library/Frameworks/{lib_name}.xcframework/{name}");
-=======
-                    if let Ok(home) = home {
-                        println!("cargo::rustc-link-search=framework={home}/Library/Frameworks/{LIB_NAME}.xcframework/{name}");
-                    }
-                    println!("cargo::rustc-link-search=framework=/Library/Frameworks/{LIB_NAME}.xcframework/{name}");
->>>>>>> 2931438f
                 };
                 if env::var("CARGO_CFG_TARGET_OS").unwrap() == "macos" {
                     link_search("macos-arm64_x86_64");
