// to edit, edit `build-common.rs` in the repo root and run generate-and-check.sh

use std::{collections::BTreeMap, env, error::Error, fs::read_to_string, sync::OnceLock};

#[cfg(feature = "build-from-source")]
type BuildConfig = cmake::Config;
#[cfg(not(feature = "build-from-source"))]
type BuildConfig = ();

#[allow(unused)]
macro_rules! cmake_vars {
    ($config:ident => $($cvar:ident),* $(,)?) => {
        $(
            let cvar = stringify!($cvar);
            if env::var_os(format!("CARGO_FEATURE_NO_{cvar}")).is_some() {
                $config.define(cvar, "OFF");
            }
            if env::var_os(format!("CARGO_FEATURE_{cvar}")).is_some() {
                $config.define(cvar, "ON");
            }
        )*
    }
}

#[derive(Clone, Copy, PartialEq, Eq)]
enum LinkKind {
    Default,
    Static,
}

#[derive(Debug)]
enum LinkFlag {
    SearchLib(String),
    SearchFramework(String),
    Lib(String),
    StaticLib(String),
    Framework(String),
    #[allow(dead_code)]
    WeakFramework(String),
}

#[derive(Default)]
struct LinkFlags(Vec<LinkFlag>);

impl LinkFlags {
    fn search_lib(&mut self, s: impl ToString) {
        self.0.push(LinkFlag::SearchLib(s.to_string()));
    }

    fn search_framework(&mut self, s: impl ToString) {
        self.0.push(LinkFlag::SearchFramework(s.to_string()));
    }

    fn link_lib(&mut self, s: impl ToString) {
        self.0.push(LinkFlag::Lib(s.to_string()));
    }

    fn link_static_lib(&mut self, s: impl ToString) {
        self.0.push(LinkFlag::StaticLib(s.to_string()));
    }

    fn link_framework(&mut self, s: impl ToString) {
        self.0.push(LinkFlag::Framework(s.to_string()));
    }

    #[allow(dead_code)]
    fn link_weak_framework(&mut self, s: impl ToString) {
        self.0.push(LinkFlag::WeakFramework(s.to_string()));
    }

    fn send_to_cargo_link_flags(self) {
        for flag in self.0.iter() {
            match flag {
                LinkFlag::SearchLib(path) => {
                    println!("cargo::rustc-link-search=native={path}");
                }
                LinkFlag::SearchFramework(path) => {
                    println!("cargo::rustc-link-search=framework={path}");
                }
                LinkFlag::Lib(lib) => {
                    println!("cargo::rustc-link-lib={lib}");
                }
                LinkFlag::StaticLib(lib) => {
                    println!("cargo::rustc-link-lib=static={lib}");
                }
                LinkFlag::Framework(lib) | LinkFlag::WeakFramework(lib) => {
                    // FIXME: rust doesn't support weak linking to frameworks for normal crates
                    println!("cargo::rustc-link-lib=framework={lib}");
                }
            }
        }
    }

    fn send_to_cargo_metadata(self) {
        let mut search_libs = String::new();
        let mut search_frameworks = String::new();
        let mut libs = String::new();
        let mut static_libs = String::new();
        let mut frameworks = String::new();
        let mut weak_frameworks = String::new();
        let mut clang = String::new();
        let sep = ';';
        for flag in self.0.iter() {
            match flag {
                LinkFlag::SearchLib(path) => {
                    assert!(
                        !path.contains(sep),
                        "library search path contains `{sep}`: {path}"
                    );
                    if !search_libs.is_empty() {
                        search_libs.push(sep);
                    }
                    search_libs.push_str(path);
                    if !clang.is_empty() {
                        clang.push(sep);
                    }
                    clang.push_str("-L");
                    clang.push_str(path);
                }
                LinkFlag::SearchFramework(path) => {
                    assert!(
                        !path.contains(sep),
                        "framework search path contains `{sep}`: {path}"
                    );
                    if !search_frameworks.is_empty() {
                        search_frameworks.push(sep);
                    }
                    search_frameworks.push_str(path);
                    if !clang.is_empty() {
                        clang.push(sep);
                    }
                    clang.push_str("-F");
                    clang.push_str(path);
                }
                LinkFlag::Lib(lib) => {
                    assert!(!lib.contains(sep), "library name contains `{sep}`: {lib}");
                    if !libs.is_empty() {
                        libs.push(sep);
                    }
                    libs.push_str(lib);
                    if !clang.is_empty() {
                        clang.push(sep);
                    }
                    clang.push_str("-l");
                    clang.push_str(lib);
                }
                LinkFlag::StaticLib(lib) => {
                    assert!(
                        !lib.contains(sep),
                        "static library name contains `{sep}`: {lib}"
                    );
                    if !static_libs.is_empty() {
                        static_libs.push(sep);
                    }
                    static_libs.push_str(lib);
                    if !clang.is_empty() {
                        clang.push(sep);
                    }
                    clang.push_str("-Wl,-Bstatic");
                    clang.push(sep);
                    clang.push_str("-l");
                    clang.push(sep);
                    clang.push_str(lib);
                    clang.push(sep);
                    clang.push_str("-Wl,-Bdynamic");
                }
                LinkFlag::Framework(lib) => {
                    assert!(!lib.contains(sep), "framework name contains `{sep}`: {lib}");
                    if !frameworks.is_empty() {
                        frameworks.push(sep);
                    }
                    frameworks.push_str(lib);
                    if !clang.is_empty() {
                        clang.push(sep);
                    }
                    clang.push_str("-framework");
                    clang.push(sep);
                    clang.push_str(lib);
                }
                LinkFlag::WeakFramework(lib) => {
                    assert!(
                        !lib.contains(sep),
                        "weak framework name contains `{sep}`: {lib}"
                    );
                    if !weak_frameworks.is_empty() {
                        weak_frameworks.push(sep);
                    }
                    weak_frameworks.push_str(lib);
                    if !clang.is_empty() {
                        clang.push(sep);
                    }
                    clang.push_str("-weak_framework");
                    clang.push(sep);
                    clang.push_str(lib);
                }
            }
        }
        println!("cargo::metadata=LINK_FLAGS_SEARCH_LIBS={search_libs}");
        println!("cargo::metadata=LINK_FLAGS_SEARCH_FRAMEWORKS={search_frameworks}");
        println!("cargo::metadata=LINK_FLAGS_LIBS={libs}");
        println!("cargo::metadata=LINK_FLAGS_STATIC_LIBS={static_libs}");
        println!("cargo::metadata=LINK_FLAGS_FRAMEWORKS={frameworks}");
        println!("cargo::metadata=LINK_FLAGS_WEAK_FRAMEWORKS={weak_frameworks}");
        println!("cargo::metadata=LINK_FLAGS_CLANG={clang}");
    }
}

<<<<<<< HEAD
fn config(key: &str) -> &str {
    struct Config {
        map: BTreeMap<String, String>,
    }

    static CONFIG: OnceLock<Config> = OnceLock::new();

    CONFIG
        .get_or_init(|| {
            let config_file = "config.txt";
            let config = read_to_string(config_file)
                .unwrap_or_else(|e| panic!("error reading {config_file}: {e}"));
            let mut map = BTreeMap::new();
            for line in config.lines() {
                let (key, value) = line
                    .split_once(":")
                    .unwrap_or_else(|| panic!("invalid config line: `{line}`"));
                let (key, value) = (key.trim(), value.trim());
                if let Some(prev) = map.insert(key.to_owned(), value.to_owned()) {
                    panic!("config key `{key}` already set to `{prev}`, new value `{value}`");
                }
            }
            Config { map }
        })
        .map
        .get(key)
        .unwrap_or_else(|| panic!("config key {key} not set"))
}

#[cfg(all(windows, feature = "build-from-source", not(feature = "link-static")))]
=======
#[cfg(all(feature = "build-from-source", not(feature = "link-static")))]
>>>>>>> 3a3c76e2
// based on find_cargo_target_dir from sdl2-sys
fn top_level_cargo_target_dir() -> std::path::PathBuf {
    use std::path::PathBuf;
    let pkg_name = env::var("CARGO_PKG_NAME").unwrap();
    let out_dir = env::var_os("OUT_DIR").unwrap();
    let mut target = PathBuf::from(&out_dir);
    let pop = |target: &mut PathBuf| assert!(target.pop(), "malformed OUT_DIR: {:?}", out_dir);
    while !target
        .file_name()
        .unwrap()
        .to_string_lossy()
        .contains(&pkg_name)
    {
        pop(&mut target);
    }
    pop(&mut target);
    pop(&mut target);
    target
}

#[cfg(all(feature = "build-from-source", not(feature = "link-framework")))]
fn find_and_output_cmake_dir_metadata(out_dir: &std::path::Path) -> Result<(), Box<dyn Error>> {
    use std::path::{Path, PathBuf};
    fn try_dir(dir: &Path) -> bool {
        if dir
            .join(format!("{}Config.cmake", config("lib_name")))
            .exists()
        {
            println!("cargo::metadata=CMAKE_DIR={}", dir.display());
            true
        } else {
            false
        }
    }
    let lib_name = config("lib_name");
    if try_dir(&out_dir.join(PathBuf::from_iter(["lib", "cmake", lib_name])))
        || try_dir(&out_dir.join(PathBuf::from_iter(["lib64", "cmake", lib_name])))
        || try_dir(&out_dir.join("cmake"))
    {
        Ok(())
    } else {
        Err(format!("cmake dir not found in {}", out_dir.display()).into())
    }
}

fn rust_version() -> Option<(usize, usize)> {
    let out = std::process::Command::new(env::var("RUSTC").unwrap())
        .arg("--version")
        .output()
        .ok()?;
    if !out.status.success() {
        return None;
    }
    let out = String::from_utf8_lossy(&out.stdout);
    let out = out.strip_prefix("rustc ")?;
    let mut it = out.split('.');
    let major = it.next()?.parse().ok()?;
    let mut minor = it.next()?.parse().ok()?;
    let (micro, _) = it.next()?.split_once(' ')?;
    if let Some((_, "nightly")) = micro.split_once('-') {
        minor -= 1;
    }
    Some((major, minor))
}

#[allow(dead_code)]
fn rust_version_at_least(major: usize, minor: usize) -> bool {
    if let Some((have_major, have_minor)) = rust_version() {
        have_major > major || (have_major == major && have_minor >= minor)
    } else {
        false
    }
}

fn build(
    f: impl FnOnce(&mut BuildConfig) -> Result<(), Box<dyn Error>>,
) -> Result<(), Box<dyn Error>> {
    let _ = &f;

    if cfg!(feature = "no-link") || env::var("DOCS_RS").is_ok() {
        // don't build/link with no-link feature or on docs.rs
    } else {
        let do_link = !cfg!(feature = "no-link");
        let mut link_flags = LinkFlags::default();

        let link_kind = if cfg!(feature = "link-static") {
            LinkKind::Static
        } else {
            LinkKind::Default
        };

        let lib_name = config("lib_name");

        #[cfg(feature = "build-from-source")]
        {
            use rpkg_config::{Link, PkgConfig};
            use std::path::Path;

            let package_name = config("package_name");

            let mut build_config = BuildConfig::new(SOURCE_DIR);
            f(&mut build_config)?;
            let out_dir = build_config.build();
            println!("cargo::metadata=OUT_DIR={}", out_dir.display());

            if let Ok(cfg) = PkgConfig::open(
                &out_dir.join(format!("lib/pkgconfig/{package_name}.pc")),
            )
            .or_else(|_| {
                PkgConfig::open(&out_dir.join(format!("lib64/pkgconfig/{package_name}.pc")))
            }) {
                for link in cfg.libs_with_private(cfg!(feature = "link-static"))? {
                    match link {
                        Link::SearchLib(path) => {
                            link_flags.search_lib(path.display());
                        }

                        Link::SearchFramework(path) => {
                            link_flags.search_framework(path.display());
                        }

                        Link::Lib(path) => {
                            if path == Path::new(lib_name) {
                                match link_kind {
                                    LinkKind::Static => {
                                        if env::var("CARGO_CFG_TARGET_ENV").unwrap() == "msvc" {
                                            link_flags
                                                .link_static_lib(format!("{lib_name}-static"));
                                        } else {
                                            link_flags.link_static_lib(path.display());
                                        }
                                    }
                                    LinkKind::Default => {
                                        link_flags.link_lib(path.display());
                                    }
                                }
                            } else {
                                link_flags.link_lib(path.display());
                            }
                        }

                        Link::Framework(path) => {
                            link_flags.link_framework(path.display());
                        }

                        Link::WeakFramework(path) => {
                            link_flags.link_weak_framework(path.display());
                        }

                        _ => (),
                    };
                }
            } else if LINK_FRAMEWORK {
                link_flags.search_framework(out_dir.display());
                link_flags.link_framework(lib_name);
            } else {
                link_flags.search_lib(out_dir.display());
                link_flags.search_lib(format!("{}/lib", out_dir.display()));
                link_flags.search_lib(format!("{}/lib64", out_dir.display()));
                match link_kind {
                    LinkKind::Static => link_flags.link_static_lib(lib_name),
                    LinkKind::Default => link_flags.link_lib(lib_name),
                }
            }

            #[cfg(not(feature = "link-framework"))]
            find_and_output_cmake_dir_metadata(&out_dir)?;

            #[cfg(not(feature = "link-static"))]
            {
<<<<<<< HEAD
                // Windows can't find the built dll when run, so copy it to the target dir
                std::fs::copy(
                    out_dir.join("bin").join(format!("{lib_name}.dll")),
                    top_level_cargo_target_dir().join(format!("{lib_name}.dll")),
                )?;
=======
                // copy built library to top level target dir
                let toplevel = top_level_cargo_target_dir();
                #[cfg(windows)]
                {
                    // windows
                    let lib = format!("{LIB_NAME}.dll");
                    std::fs::copy(out_dir.join("bin").join(&lib), toplevel.join(&lib))?;
                }
                #[cfg(target_vendor = "apple")]
                {
                    // apple targets
                    if cfg!(feature = "link-framework") {
                        let lib = format!("{LIB_NAME}.framework");
                        std::os::unix::fs::symlink(out_dir.join(&lib), toplevel.join(&lib))?;
                    } else {
                        let lib_dir = out_dir.join("lib");
                        let link = format!("lib{LIB_NAME}.dylib");
                        let lib = std::fs::read_link(lib_dir.join(&link))?;
                        std::fs::copy(lib_dir.join(&lib), toplevel.join(&lib))?;
                        std::os::unix::fs::symlink(&lib, toplevel.join(&link))?;
                    }
                }
                #[cfg(all(unix, not(target_vendor = "apple")))]
                {
                    // linux/unix
                    let link_base = format!("lib{LIB_NAME}.so");
                    let mut lib_dir = std::path::PathBuf::new();
                    let mut link = None;
                    for ld in ["lib64", "lib"] {
                        lib_dir = out_dir.join(ld);
                        if let Ok(l) = std::fs::read_link(lib_dir.join(&link_base)) {
                            link = Some(l);
                            break;
                        }
                    }
                    if let Some(link) = link {
                        let lib = std::fs::read_link(lib_dir.join(&link))?;
                        std::fs::copy(lib_dir.join(&lib), toplevel.join(&lib))?;
                        std::os::unix::fs::symlink(&lib, toplevel.join(&link))?;
                        std::os::unix::fs::symlink(&link, toplevel.join(&link_base))?;
                    }
                }
>>>>>>> 3a3c76e2
            }
        }
        #[cfg(not(feature = "build-from-source"))]
        {
            if LINK_FRAMEWORK {
                // FIXME: rust doesn't support linking to xcframeworks
                let home = env::var("HOME");
                let link_search = |name| {
                    if let Ok(home) = home {
                        link_flags.search_framework(format!(
                            "{home}/Library/Frameworks/{lib_name}.xcframework/{name}"
                        ));
                    }
                    link_flags.search_framework(format!(
                        "/Library/Frameworks/{lib_name}.xcframework/{name}"
                    ));
                };
                if env::var("CARGO_CFG_TARGET_OS").unwrap() == "macos" {
                    link_search("macos-arm64_x86_64");
                } else if env::var("CARGO_CFG_TARGET_OS").unwrap() == "ios" {
                    if env::var("CARGO_CFG_TARGET_ABI").unwrap() == "sim" {
                        link_search("ios-arm64_x86_64-simulator");
                    } else {
                        link_search("ios-arm64");
                    }
                } else if env::var("CARGO_CFG_TARGET_OS").unwrap() == "tvos" {
                    if env::var("CARGO_CFG_TARGET_ABI").unwrap() == "sim" {
                        link_search("tvos-arm64_x86_64-simulator");
                    } else {
                        link_search("tvos-arm64");
                    }
                }
                link_flags.link_framework(lib_name);
            } else {
                #[allow(unused_mut)]
                let mut handled = false;

                #[cfg(feature = "use-pkg-config")]
                if !handled {
                    if let Ok(lib) = pkg_config::Config::new()
                        .statik(cfg!(feature = "link-static"))
                        .atleast_version(config("lib_min_version"))
                        .probe(config("package_name"))
                    {
                        handled = true;
                        for path in lib.link_paths.iter() {
                            link_flags.search_lib(path.display());
                        }
                        for path in lib.framework_paths.iter() {
                            link_flags.search_framework(path.display());
                        }
                        for s in lib.libs.iter() {
                            if s == lib_name {
                                match link_kind {
                                    LinkKind::Static => link_flags.link_static_lib(s),
                                    LinkKind::Default => link_flags.link_lib(s),
                                }
                            } else {
                                link_flags.link_lib(s);
                            }
                        }
                        for s in lib.frameworks.iter() {
                            link_flags.link_framework(s);
                        }
                    }
                }

                #[cfg(feature = "use-vcpkg")]
                if !handled {
                    handled = vcpkg::find_package(config("package_name")).is_ok();
                }

                if !handled {
                    // yolo
                    if cfg!(target_os = "macos") {
                        link_flags.search_lib("/opt/homebrew/lib");
                    }
                    match link_kind {
                        LinkKind::Static => link_flags.link_static_lib(lib_name),
                        LinkKind::Default => link_flags.link_lib(lib_name),
                    }
                }
            }
        }

        if do_link {
            link_flags.send_to_cargo_link_flags();
        } else {
            link_flags.send_to_cargo_metadata();
        }
    }

    Ok(())
}<|MERGE_RESOLUTION|>--- conflicted
+++ resolved
@@ -205,7 +205,6 @@
     }
 }
 
-<<<<<<< HEAD
 fn config(key: &str) -> &str {
     struct Config {
         map: BTreeMap<String, String>,
@@ -235,10 +234,7 @@
         .unwrap_or_else(|| panic!("config key {key} not set"))
 }
 
-#[cfg(all(windows, feature = "build-from-source", not(feature = "link-static")))]
-=======
 #[cfg(all(feature = "build-from-source", not(feature = "link-static")))]
->>>>>>> 3a3c76e2
 // based on find_cargo_target_dir from sdl2-sys
 fn top_level_cargo_target_dir() -> std::path::PathBuf {
     use std::path::PathBuf;
@@ -409,30 +405,23 @@
 
             #[cfg(not(feature = "link-static"))]
             {
-<<<<<<< HEAD
-                // Windows can't find the built dll when run, so copy it to the target dir
-                std::fs::copy(
-                    out_dir.join("bin").join(format!("{lib_name}.dll")),
-                    top_level_cargo_target_dir().join(format!("{lib_name}.dll")),
-                )?;
-=======
                 // copy built library to top level target dir
                 let toplevel = top_level_cargo_target_dir();
                 #[cfg(windows)]
                 {
                     // windows
-                    let lib = format!("{LIB_NAME}.dll");
+                    let lib = format!("{lib_name}.dll");
                     std::fs::copy(out_dir.join("bin").join(&lib), toplevel.join(&lib))?;
                 }
                 #[cfg(target_vendor = "apple")]
                 {
                     // apple targets
                     if cfg!(feature = "link-framework") {
-                        let lib = format!("{LIB_NAME}.framework");
+                        let lib = format!("{lib_name}.framework");
                         std::os::unix::fs::symlink(out_dir.join(&lib), toplevel.join(&lib))?;
                     } else {
                         let lib_dir = out_dir.join("lib");
-                        let link = format!("lib{LIB_NAME}.dylib");
+                        let link = format!("lib{lib_name}.dylib");
                         let lib = std::fs::read_link(lib_dir.join(&link))?;
                         std::fs::copy(lib_dir.join(&lib), toplevel.join(&lib))?;
                         std::os::unix::fs::symlink(&lib, toplevel.join(&link))?;
@@ -441,7 +430,7 @@
                 #[cfg(all(unix, not(target_vendor = "apple")))]
                 {
                     // linux/unix
-                    let link_base = format!("lib{LIB_NAME}.so");
+                    let link_base = format!("lib{lib_name}.so");
                     let mut lib_dir = std::path::PathBuf::new();
                     let mut link = None;
                     for ld in ["lib64", "lib"] {
@@ -458,7 +447,6 @@
                         std::os::unix::fs::symlink(&link, toplevel.join(&link_base))?;
                     }
                 }
->>>>>>> 3a3c76e2
             }
         }
         #[cfg(not(feature = "build-from-source"))]
