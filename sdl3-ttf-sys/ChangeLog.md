--- conflicted
+++ resolved
@@ -1,15 +1,13 @@
 # Changes
 
-<<<<<<< HEAD
 - 0.6.0 WIP:
     - Update sdl3-sys to 0.6.0
     - Synchronize version number with sdl3-sys
     - Add metadata
     - Remove deprecated aliases
-=======
+
 - next:
     - Expose `TTF_TextData`
->>>>>>> 472bc35e
 
 - 0.2.0:
     - Update sdl3-sys to 0.5.0
