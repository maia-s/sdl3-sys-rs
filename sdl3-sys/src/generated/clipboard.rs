//! SDL provides access to the system clipboard, both for reading information
//! from other processes and publishing information of its own.
//!
//! This is not just text! SDL apps can access and publish data by mimetype.
//!
//! ## Basic use (text)
//!
//! Obtaining and publishing simple text to the system clipboard is as easy as
//! calling [`SDL_GetClipboardText()`] and [`SDL_SetClipboardText()`], respectively.
//! These deal with C strings in UTF-8 encoding. Data transmission and encoding
//! conversion is completely managed by SDL.
//!
//! ## Clipboard callbacks (data other than text)
//!
//! Things get more complicated when the clipboard contains something other
//! than text. Not only can the system clipboard contain data of any type, in
//! some cases it can contain the same data in different formats! For example,
//! an image painting app might let the user copy a graphic to the clipboard,
//! and offers it in .BMP, .JPG, or .PNG format for other apps to consume.
//!
//! Obtaining clipboard data ("pasting") like this is a matter of calling
//! [`SDL_GetClipboardData()`] and telling it the mimetype of the data you want.
//! But how does one know if that format is available? [`SDL_HasClipboardData()`]
//! can report if a specific mimetype is offered, and
//! [`SDL_GetClipboardMimeTypes()`] can provide the entire list of mimetypes
//! available, so the app can decide what to do with the data and what formats
//! it can support.
//!
//! Setting the clipboard ("copying") to arbitrary data is done with
//! [`SDL_SetClipboardData`]. The app does not provide the data in this call, but
//! rather the mimetypes it is willing to provide and a callback function.
//! During the callback, the app will generate the data. This allows massive
//! data sets to be provided to the clipboard, without any data being copied
//! before it is explicitly requested. More specifically, it allows an app to
//! offer data in multiple formats without providing a copy of all of them
//! upfront. If the app has an image that it could provide in PNG or JPG
//! format, it doesn't have to encode it to either of those unless and until
//! something tries to paste it.
//!
//! ## Primary Selection
//!
//! The X11 and Wayland video targets have a concept of the "primary selection"
//! in addition to the usual clipboard. This is generally highlighted (but not
//! explicitly copied) text from various apps. SDL offers APIs for this through
//! [`SDL_GetPrimarySelectionText()`] and [`SDL_SetPrimarySelectionText()`]. SDL offers
//! these APIs on platforms without this concept, too, but only so far that it
//! will keep a copy of a string that the app sets for later retrieval; the
//! operating system will not ever attempt to change the string externally if
//! it doesn't support a primary selection.

use super::stdinc::*;

use super::error::*;

extern "C" {
    /// Put UTF-8 text into the clipboard.
    ///
    /// ## Parameters
    /// - `text`: the text to store in the clipboard.
    ///
    /// ## Return value
    /// Returns true on success or false on failure; call [`SDL_GetError()`] for more
    ///   information.
    ///
    /// ## Thread safety
    /// This function should only be called on the main thread.
    ///
    /// ## Availability
    /// This function is available since SDL 3.2.0.
    ///
    /// ## See also
    /// - [`SDL_GetClipboardText`]
    /// - [`SDL_HasClipboardText`]
    pub fn SDL_SetClipboardText(text: *const ::core::ffi::c_char) -> ::core::primitive::bool;
}

extern "C" {
    /// Get UTF-8 text from the clipboard.
    ///
    /// This function returns an empty string if there is not enough memory left
    /// for a copy of the clipboard's content.
    ///
    /// ## Return value
    /// Returns the clipboard text on success or an empty string on failure; call
    ///   [`SDL_GetError()`] for more information. This should be freed with
    ///   [`SDL_free()`] when it is no longer needed.
    ///
    /// ## Thread safety
    /// This function should only be called on the main thread.
    ///
    /// ## Availability
    /// This function is available since SDL 3.2.0.
    ///
    /// ## See also
    /// - [`SDL_HasClipboardText`]
    /// - [`SDL_SetClipboardText`]
    pub fn SDL_GetClipboardText() -> *mut ::core::ffi::c_char;
}

extern "C" {
    /// Query whether the clipboard exists and contains a non-empty text string.
    ///
    /// ## Return value
    /// Returns true if the clipboard has text, or false if it does not.
    ///
    /// ## Thread safety
    /// This function should only be called on the main thread.
    ///
    /// ## Availability
    /// This function is available since SDL 3.2.0.
    ///
    /// ## See also
    /// - [`SDL_GetClipboardText`]
    /// - [`SDL_SetClipboardText`]
    pub fn SDL_HasClipboardText() -> ::core::primitive::bool;
}

extern "C" {
    /// Put UTF-8 text into the primary selection.
    ///
    /// ## Parameters
    /// - `text`: the text to store in the primary selection.
    ///
    /// ## Return value
    /// Returns true on success or false on failure; call [`SDL_GetError()`] for more
    ///   information.
    ///
    /// ## Thread safety
    /// This function should only be called on the main thread.
    ///
    /// ## Availability
    /// This function is available since SDL 3.2.0.
    ///
    /// ## See also
    /// - [`SDL_GetPrimarySelectionText`]
    /// - [`SDL_HasPrimarySelectionText`]
    pub fn SDL_SetPrimarySelectionText(text: *const ::core::ffi::c_char)
        -> ::core::primitive::bool;
}

extern "C" {
    /// Get UTF-8 text from the primary selection.
    ///
    /// This function returns an empty string if there is not enough memory left
    /// for a copy of the primary selection's content.
    ///
    /// ## Return value
    /// Returns the primary selection text on success or an empty string on
    ///   failure; call [`SDL_GetError()`] for more information. This should be
    ///   freed with [`SDL_free()`] when it is no longer needed.
    ///
    /// ## Thread safety
    /// This function should only be called on the main thread.
    ///
    /// ## Availability
    /// This function is available since SDL 3.2.0.
    ///
    /// ## See also
    /// - [`SDL_HasPrimarySelectionText`]
    /// - [`SDL_SetPrimarySelectionText`]
    pub fn SDL_GetPrimarySelectionText() -> *mut ::core::ffi::c_char;
}

extern "C" {
    /// Query whether the primary selection exists and contains a non-empty text
    /// string.
    ///
    /// ## Return value
    /// Returns true if the primary selection has text, or false if it does not.
    ///
    /// ## Thread safety
    /// This function should only be called on the main thread.
    ///
    /// ## Availability
    /// This function is available since SDL 3.2.0.
    ///
    /// ## See also
    /// - [`SDL_GetPrimarySelectionText`]
    /// - [`SDL_SetPrimarySelectionText`]
    pub fn SDL_HasPrimarySelectionText() -> ::core::primitive::bool;
}

/// Callback function that will be called when data for the specified mime-type
/// is requested by the OS.
///
/// The callback function is called with NULL as the mime_type when the
/// clipboard is cleared or new data is set. The clipboard is automatically
/// cleared in [`SDL_Quit()`].
///
<<<<<<< HEAD
/// ## Parameters
/// - `userdata`: a pointer to provided user data.
=======
/// ### Parameters
/// - `userdata`: a pointer to the provided user data.
>>>>>>> 186dcb92
/// - `mime_type`: the requested mime-type.
/// - `size`: a pointer filled in with the length of the returned data.
///
/// ## Return value
/// Returns a pointer to the data for the provided mime-type. Returning NULL
///   or setting the length to 0 will cause no data to be sent to the
///   "receiver". It is up to the receiver to handle this. Essentially
///   returning no data is more or less undefined behavior and may cause
///   breakage in receiving applications. The returned data will not be
///   freed, so it needs to be retained and dealt with internally.
///
/// ## Availability
/// This function is available since SDL 3.2.0.
///
/// ## See also
/// - [`SDL_SetClipboardData`]
pub type SDL_ClipboardDataCallback = ::core::option::Option<
    unsafe extern "C" fn(
        userdata: *mut ::core::ffi::c_void,
        mime_type: *const ::core::ffi::c_char,
        size: *mut ::core::primitive::usize,
    ) -> *const ::core::ffi::c_void,
>;

/// Callback function that will be called when the clipboard is cleared, or when new
/// data is set.
///
<<<<<<< HEAD
/// ## Parameters
/// - `userdata`: a pointer to provided user data.
=======
/// ### Parameters
/// - `userdata`: a pointer to the provided user data.
>>>>>>> 186dcb92
///
/// ## Availability
/// This function is available since SDL 3.2.0.
///
/// ## See also
/// - [`SDL_SetClipboardData`]
pub type SDL_ClipboardCleanupCallback =
    ::core::option::Option<unsafe extern "C" fn(userdata: *mut ::core::ffi::c_void)>;

extern "C" {
    /// Offer clipboard data to the OS.
    ///
    /// Tell the operating system that the application is offering clipboard data
    /// for each of the provided mime-types. Once another application requests the
    /// data the callback function will be called, allowing it to generate and
    /// respond with the data for the requested mime-type.
    ///
    /// The size of text data does not include any terminator, and the text does
    /// not need to be null-terminated (e.g., you can directly copy a portion of a
    /// document).
    ///
    /// ## Parameters
    /// - `callback`: a function pointer to the function that provides the
    ///   clipboard data.
    /// - `cleanup`: a function pointer to the function that cleans up the
    ///   clipboard data.
    /// - `userdata`: an opaque pointer that will be forwarded to the callbacks.
    /// - `mime_types`: a list of mime-types that are being offered. SDL copies the given list.
    /// - `num_mime_types`: the number of mime-types in the mime_types list.
    ///
    /// ## Return value
    /// Returns true on success or false on failure; call [`SDL_GetError()`] for more
    ///   information.
    ///
    /// ## Thread safety
    /// This function should only be called on the main thread.
    ///
    /// ## Availability
    /// This function is available since SDL 3.2.0.
    ///
    /// ## See also
    /// - [`SDL_ClearClipboardData`]
    /// - [`SDL_GetClipboardData`]
    /// - [`SDL_HasClipboardData`]
    pub fn SDL_SetClipboardData(
        callback: SDL_ClipboardDataCallback,
        cleanup: SDL_ClipboardCleanupCallback,
        userdata: *mut ::core::ffi::c_void,
        mime_types: *mut *const ::core::ffi::c_char,
        num_mime_types: ::core::primitive::usize,
    ) -> ::core::primitive::bool;
}

extern "C" {
    /// Clear the clipboard data.
    ///
    /// ## Return value
    /// Returns true on success or false on failure; call [`SDL_GetError()`] for more
    ///   information.
    ///
    /// ## Thread safety
    /// This function should only be called on the main thread.
    ///
    /// ## Availability
    /// This function is available since SDL 3.2.0.
    ///
    /// ## See also
    /// - [`SDL_SetClipboardData`]
    pub fn SDL_ClearClipboardData() -> ::core::primitive::bool;
}

extern "C" {
    /// Get the data from the clipboard for a given mime type.
    ///
    /// The size of text data does not include the terminator, but the text is
    /// guaranteed to be null-terminated.
    ///
    /// ## Parameters
    /// - `mime_type`: the mime type to read from the clipboard.
    /// - `size`: a pointer filled in with the length of the returned data.
    ///
    /// ## Return value
    /// Returns the retrieved data buffer or NULL on failure; call [`SDL_GetError()`]
    ///   for more information. This should be freed with [`SDL_free()`] when it
    ///   is no longer needed.
    ///
    /// ## Thread safety
    /// This function should only be called on the main thread.
    ///
    /// ## Availability
    /// This function is available since SDL 3.2.0.
    ///
    /// ## See also
    /// - [`SDL_HasClipboardData`]
    /// - [`SDL_SetClipboardData`]
    pub fn SDL_GetClipboardData(
        mime_type: *const ::core::ffi::c_char,
        size: *mut ::core::primitive::usize,
    ) -> *mut ::core::ffi::c_void;
}

extern "C" {
    /// Query whether there is data in the clipboard for the provided mime type.
    ///
<<<<<<< HEAD
    /// ## Parameters
    /// - `mime_type`: the mime type to check for data for.
    ///
    /// ## Return value
    /// Returns true if there exists data in clipboard for the provided mime type,
=======
    /// ### Parameters
    /// - `mime_type`: the mime type to check for data.
    ///
    /// ### Return value
    /// Returns true if data exists in the clipboard for the provided mime type,
>>>>>>> 186dcb92
    ///   false if it does not.
    ///
    /// ## Thread safety
    /// This function should only be called on the main thread.
    ///
    /// ## Availability
    /// This function is available since SDL 3.2.0.
    ///
    /// ## See also
    /// - [`SDL_SetClipboardData`]
    /// - [`SDL_GetClipboardData`]
    pub fn SDL_HasClipboardData(mime_type: *const ::core::ffi::c_char) -> ::core::primitive::bool;
}

extern "C" {
    /// Retrieve the list of mime types available in the clipboard.
    ///
    /// ## Parameters
    /// - `num_mime_types`: a pointer filled with the number of mime types, may
    ///   be NULL.
    ///
<<<<<<< HEAD
    /// ## Return value
    /// Returns a null terminated array of strings with mime types, or NULL on
=======
    /// ### Return value
    /// Returns a null-terminated array of strings with mime types, or NULL on
>>>>>>> 186dcb92
    ///   failure; call [`SDL_GetError()`] for more information. This should be
    ///   freed with [`SDL_free()`] when it is no longer needed.
    ///
    /// ## Thread safety
    /// This function should only be called on the main thread.
    ///
    /// ## Availability
    /// This function is available since SDL 3.2.0.
    ///
    /// ## See also
    /// - [`SDL_SetClipboardData`]
    pub fn SDL_GetClipboardMimeTypes(
        num_mime_types: *mut ::core::primitive::usize,
    ) -> *mut *mut ::core::ffi::c_char;
}

#[cfg(doc)]
use crate::everything::*;<|MERGE_RESOLUTION|>--- conflicted
+++ resolved
@@ -187,13 +187,8 @@
 /// clipboard is cleared or new data is set. The clipboard is automatically
 /// cleared in [`SDL_Quit()`].
 ///
-<<<<<<< HEAD
 /// ## Parameters
-/// - `userdata`: a pointer to provided user data.
-=======
-/// ### Parameters
 /// - `userdata`: a pointer to the provided user data.
->>>>>>> 186dcb92
 /// - `mime_type`: the requested mime-type.
 /// - `size`: a pointer filled in with the length of the returned data.
 ///
@@ -221,13 +216,8 @@
 /// Callback function that will be called when the clipboard is cleared, or when new
 /// data is set.
 ///
-<<<<<<< HEAD
 /// ## Parameters
-/// - `userdata`: a pointer to provided user data.
-=======
-/// ### Parameters
 /// - `userdata`: a pointer to the provided user data.
->>>>>>> 186dcb92
 ///
 /// ## Availability
 /// This function is available since SDL 3.2.0.
@@ -332,19 +322,11 @@
 extern "C" {
     /// Query whether there is data in the clipboard for the provided mime type.
     ///
-<<<<<<< HEAD
-    /// ## Parameters
-    /// - `mime_type`: the mime type to check for data for.
-    ///
-    /// ## Return value
-    /// Returns true if there exists data in clipboard for the provided mime type,
-=======
-    /// ### Parameters
+    /// ## Parameters
     /// - `mime_type`: the mime type to check for data.
     ///
-    /// ### Return value
+    /// ## Return value
     /// Returns true if data exists in the clipboard for the provided mime type,
->>>>>>> 186dcb92
     ///   false if it does not.
     ///
     /// ## Thread safety
@@ -366,13 +348,8 @@
     /// - `num_mime_types`: a pointer filled with the number of mime types, may
     ///   be NULL.
     ///
-<<<<<<< HEAD
-    /// ## Return value
-    /// Returns a null terminated array of strings with mime types, or NULL on
-=======
-    /// ### Return value
+    /// ## Return value
     /// Returns a null-terminated array of strings with mime types, or NULL on
->>>>>>> 186dcb92
     ///   failure; call [`SDL_GetError()`] for more information. This should be
     ///   freed with [`SDL_free()`] when it is no longer needed.
     ///
