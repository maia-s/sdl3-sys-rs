//! All SDL programs need to initialize the library before starting to work
//! with it.
//!
//! Almost everything can simply call [`SDL_Init()`] near startup, with a handful
//! of flags to specify subsystems to touch. These are here to make sure SDL
//! does not even attempt to touch low-level pieces of the operating system
//! that you don't intend to use. For example, you might be using SDL for video
//! and input but chose an external library for audio, and in this case you
//! would just need to leave off the [`SDL_INIT_AUDIO`] flag to make sure that
//! external library has complete control.
//!
//! Most apps, when terminating, should call [`SDL_Quit()`]. This will clean up
//! (nearly) everything that SDL might have allocated, and crucially, it'll
//! make sure that the display's resolution is back to what the user expects if
//! you had previously changed it for your game.
//!
//! SDL3 apps are strongly encouraged to call [`SDL_SetAppMetadata()`] at startup
//! to fill in details about the program. This is completely optional, but it
//! helps in small ways (we can provide an About dialog box for the macOS menu,
//! we can name the app in the system's audio mixer, etc). Those that want to
//! provide a _lot_ of information should look at the more-detailed
//! [`SDL_SetAppMetadataProperty()`].

use super::stdinc::*;

use super::error::*;

use super::events::*;

/// Initialization flags for [`SDL_Init`] and/or [`SDL_InitSubSystem`]
///
/// These are the flags which may be passed to [`SDL_Init()`]. You should specify
/// the subsystems which you will be using in your application.
///
/// ## Availability
/// This datatype is available since SDL 3.2.0.
///
/// ## See also
/// - [`SDL_Init`]
/// - [`SDL_Quit`]
/// - [`SDL_InitSubSystem`]
/// - [`SDL_QuitSubSystem`]
/// - [`SDL_WasInit`]
///
<<<<<<< HEAD
/// ## Known values (`sdl3-sys`)
/// | Associated constant | Global constant | Description |
/// | ------------------- | --------------- | ----------- |
/// | [`AUDIO`](SDL_InitFlags::AUDIO) | [`SDL_INIT_AUDIO`] | [`SDL_INIT_AUDIO`] implies [`SDL_INIT_EVENTS`] |
/// | [`VIDEO`](SDL_InitFlags::VIDEO) | [`SDL_INIT_VIDEO`] | [`SDL_INIT_VIDEO`] implies [`SDL_INIT_EVENTS`], should be initialized on the main thread |
/// | [`JOYSTICK`](SDL_InitFlags::JOYSTICK) | [`SDL_INIT_JOYSTICK`] | [`SDL_INIT_JOYSTICK`] implies [`SDL_INIT_EVENTS`], should be initialized on the same thread as [`SDL_INIT_VIDEO`] on Windows if you don't set [`SDL_HINT_JOYSTICK_THREAD`] |
/// | [`HAPTIC`](SDL_InitFlags::HAPTIC) | [`SDL_INIT_HAPTIC`] | |
/// | [`GAMEPAD`](SDL_InitFlags::GAMEPAD) | [`SDL_INIT_GAMEPAD`] | [`SDL_INIT_GAMEPAD`] implies [`SDL_INIT_JOYSTICK`] |
/// | [`EVENTS`](SDL_InitFlags::EVENTS) | [`SDL_INIT_EVENTS`] | |
/// | [`SENSOR`](SDL_InitFlags::SENSOR) | [`SDL_INIT_SENSOR`] | [`SDL_INIT_SENSOR`] implies [`SDL_INIT_EVENTS`] |
/// | [`CAMERA`](SDL_InitFlags::CAMERA) | [`SDL_INIT_CAMERA`] | [`SDL_INIT_CAMERA`] implies [`SDL_INIT_EVENTS`] |
#[repr(transparent)]
#[derive(Clone, Copy, Default, PartialEq, Eq, Hash)]
pub struct SDL_InitFlags(pub Uint32);
=======
/// ### Known values (`sdl3-sys`)
/// | Constant | Description |
/// | -------- | ----------- |
/// | [`SDL_INIT_AUDIO`] | [`SDL_INIT_AUDIO`] implies [`SDL_INIT_EVENTS`] |
/// | [`SDL_INIT_VIDEO`] | [`SDL_INIT_VIDEO`] implies [`SDL_INIT_EVENTS`], should be initialized on the main thread |
/// | [`SDL_INIT_JOYSTICK`] | [`SDL_INIT_JOYSTICK`] implies [`SDL_INIT_EVENTS`] |
/// | [`SDL_INIT_HAPTIC`] | |
/// | [`SDL_INIT_GAMEPAD`] | [`SDL_INIT_GAMEPAD`] implies [`SDL_INIT_JOYSTICK`] |
/// | [`SDL_INIT_EVENTS`] | |
/// | [`SDL_INIT_SENSOR`] | [`SDL_INIT_SENSOR`] implies [`SDL_INIT_EVENTS`] |
/// | [`SDL_INIT_CAMERA`] | [`SDL_INIT_CAMERA`] implies [`SDL_INIT_EVENTS`] |
pub type SDL_InitFlags = Uint32;
>>>>>>> fa2ef051

impl ::core::cmp::PartialEq<Uint32> for SDL_InitFlags {
    #[inline(always)]
    fn eq(&self, other: &Uint32) -> bool {
        &self.0 == other
    }
}

impl ::core::cmp::PartialEq<SDL_InitFlags> for Uint32 {
    #[inline(always)]
    fn eq(&self, other: &SDL_InitFlags) -> bool {
        self == &other.0
    }
}

<<<<<<< HEAD
impl From<SDL_InitFlags> for Uint32 {
    #[inline(always)]
    fn from(value: SDL_InitFlags) -> Self {
        value.0
    }
}
=======
/// [`SDL_INIT_JOYSTICK`] implies [`SDL_INIT_EVENTS`]
pub const SDL_INIT_JOYSTICK: SDL_InitFlags = (0x00000200 as SDL_InitFlags);
>>>>>>> fa2ef051

#[cfg(feature = "debug-impls")]
impl ::core::fmt::Debug for SDL_InitFlags {
    fn fmt(&self, f: &mut ::core::fmt::Formatter<'_>) -> ::core::fmt::Result {
        let mut first = true;
        let all_bits = 0;
        write!(f, "SDL_InitFlags(")?;
        let all_bits = all_bits | Self::AUDIO.0;
        if (Self::AUDIO != 0 || self.0 == 0) && *self & Self::AUDIO == Self::AUDIO {
            if !first {
                write!(f, " | ")?;
            }
            first = false;
            write!(f, "AUDIO")?;
        }
        let all_bits = all_bits | Self::VIDEO.0;
        if (Self::VIDEO != 0 || self.0 == 0) && *self & Self::VIDEO == Self::VIDEO {
            if !first {
                write!(f, " | ")?;
            }
            first = false;
            write!(f, "VIDEO")?;
        }
        let all_bits = all_bits | Self::JOYSTICK.0;
        if (Self::JOYSTICK != 0 || self.0 == 0) && *self & Self::JOYSTICK == Self::JOYSTICK {
            if !first {
                write!(f, " | ")?;
            }
            first = false;
            write!(f, "JOYSTICK")?;
        }
        let all_bits = all_bits | Self::HAPTIC.0;
        if (Self::HAPTIC != 0 || self.0 == 0) && *self & Self::HAPTIC == Self::HAPTIC {
            if !first {
                write!(f, " | ")?;
            }
            first = false;
            write!(f, "HAPTIC")?;
        }
        let all_bits = all_bits | Self::GAMEPAD.0;
        if (Self::GAMEPAD != 0 || self.0 == 0) && *self & Self::GAMEPAD == Self::GAMEPAD {
            if !first {
                write!(f, " | ")?;
            }
            first = false;
            write!(f, "GAMEPAD")?;
        }
        let all_bits = all_bits | Self::EVENTS.0;
        if (Self::EVENTS != 0 || self.0 == 0) && *self & Self::EVENTS == Self::EVENTS {
            if !first {
                write!(f, " | ")?;
            }
            first = false;
            write!(f, "EVENTS")?;
        }
        let all_bits = all_bits | Self::SENSOR.0;
        if (Self::SENSOR != 0 || self.0 == 0) && *self & Self::SENSOR == Self::SENSOR {
            if !first {
                write!(f, " | ")?;
            }
            first = false;
            write!(f, "SENSOR")?;
        }
        let all_bits = all_bits | Self::CAMERA.0;
        if (Self::CAMERA != 0 || self.0 == 0) && *self & Self::CAMERA == Self::CAMERA {
            if !first {
                write!(f, " | ")?;
            }
            first = false;
            write!(f, "CAMERA")?;
        }

        if self.0 & !all_bits != 0 {
            if !first {
                write!(f, " | ")?;
            }
            write!(f, "{:#x}", self.0)?;
        } else if first {
            write!(f, "0")?;
        }
        write!(f, ")")
    }
}

impl ::core::ops::BitAnd for SDL_InitFlags {
    type Output = Self;

    #[inline(always)]
    fn bitand(self, rhs: Self) -> Self::Output {
        Self(self.0 & rhs.0)
    }
}

impl ::core::ops::BitAndAssign for SDL_InitFlags {
    #[inline(always)]
    fn bitand_assign(&mut self, rhs: Self) {
        self.0 &= rhs.0;
    }
}

impl ::core::ops::BitOr for SDL_InitFlags {
    type Output = Self;

    #[inline(always)]
    fn bitor(self, rhs: Self) -> Self::Output {
        Self(self.0 | rhs.0)
    }
}

impl ::core::ops::BitOrAssign for SDL_InitFlags {
    #[inline(always)]
    fn bitor_assign(&mut self, rhs: Self) {
        self.0 |= rhs.0;
    }
}

impl ::core::ops::BitXor for SDL_InitFlags {
    type Output = Self;

    #[inline(always)]
    fn bitxor(self, rhs: Self) -> Self::Output {
        Self(self.0 ^ rhs.0)
    }
}

impl ::core::ops::BitXorAssign for SDL_InitFlags {
    #[inline(always)]
    fn bitxor_assign(&mut self, rhs: Self) {
        self.0 ^= rhs.0;
    }
}

impl ::core::ops::Not for SDL_InitFlags {
    type Output = Self;

    #[inline(always)]
    fn not(self) -> Self::Output {
        Self(!self.0)
    }
}

impl SDL_InitFlags {
    /// [`SDL_INIT_AUDIO`] implies [`SDL_INIT_EVENTS`]
    pub const AUDIO: Self = Self((0x00000010 as Uint32));
    /// [`SDL_INIT_VIDEO`] implies [`SDL_INIT_EVENTS`], should be initialized on the main thread
    pub const VIDEO: Self = Self((0x00000020 as Uint32));
    /// [`SDL_INIT_JOYSTICK`] implies [`SDL_INIT_EVENTS`], should be initialized on the same thread as [`SDL_INIT_VIDEO`] on Windows if you don't set [`SDL_HINT_JOYSTICK_THREAD`]
    pub const JOYSTICK: Self = Self((0x00000200 as Uint32));
    pub const HAPTIC: Self = Self((0x00001000 as Uint32));
    /// [`SDL_INIT_GAMEPAD`] implies [`SDL_INIT_JOYSTICK`]
    pub const GAMEPAD: Self = Self((0x00002000 as Uint32));
    pub const EVENTS: Self = Self((0x00004000 as Uint32));
    /// [`SDL_INIT_SENSOR`] implies [`SDL_INIT_EVENTS`]
    pub const SENSOR: Self = Self((0x00008000 as Uint32));
    /// [`SDL_INIT_CAMERA`] implies [`SDL_INIT_EVENTS`]
    pub const CAMERA: Self = Self((0x00010000 as Uint32));
}

/// [`SDL_INIT_AUDIO`] implies [`SDL_INIT_EVENTS`]
pub const SDL_INIT_AUDIO: SDL_InitFlags = SDL_InitFlags::AUDIO;
/// [`SDL_INIT_VIDEO`] implies [`SDL_INIT_EVENTS`], should be initialized on the main thread
pub const SDL_INIT_VIDEO: SDL_InitFlags = SDL_InitFlags::VIDEO;
/// [`SDL_INIT_JOYSTICK`] implies [`SDL_INIT_EVENTS`], should be initialized on the same thread as [`SDL_INIT_VIDEO`] on Windows if you don't set [`SDL_HINT_JOYSTICK_THREAD`]
pub const SDL_INIT_JOYSTICK: SDL_InitFlags = SDL_InitFlags::JOYSTICK;
pub const SDL_INIT_HAPTIC: SDL_InitFlags = SDL_InitFlags::HAPTIC;
/// [`SDL_INIT_GAMEPAD`] implies [`SDL_INIT_JOYSTICK`]
pub const SDL_INIT_GAMEPAD: SDL_InitFlags = SDL_InitFlags::GAMEPAD;
pub const SDL_INIT_EVENTS: SDL_InitFlags = SDL_InitFlags::EVENTS;
/// [`SDL_INIT_SENSOR`] implies [`SDL_INIT_EVENTS`]
pub const SDL_INIT_SENSOR: SDL_InitFlags = SDL_InitFlags::SENSOR;
/// [`SDL_INIT_CAMERA`] implies [`SDL_INIT_EVENTS`]
pub const SDL_INIT_CAMERA: SDL_InitFlags = SDL_InitFlags::CAMERA;

#[cfg(feature = "metadata")]
impl sdl3_sys::metadata::HasGroupMetadata for SDL_InitFlags {
    const GROUP_METADATA: &'static sdl3_sys::metadata::Group =
        &crate::metadata::init::METADATA_SDL_InitFlags;
}

/// Return values for optional main callbacks.
///
/// Returning [`SDL_APP_SUCCESS`] or [`SDL_APP_FAILURE`] from [`SDL_AppInit`],
/// [`SDL_AppEvent`], or [`SDL_AppIterate`] will terminate the program and report
/// success/failure to the operating system. What that means is
/// platform-dependent. On Unix, for example, on success, the process error
/// code will be zero, and on failure it will be 1. This interface doesn't
/// allow you to return specific exit codes, just whether there was an error
/// generally or not.
///
/// Returning [`SDL_APP_CONTINUE`] from these functions will let the app continue
/// to run.
///
/// See
/// [Main callbacks in SDL3](https://wiki.libsdl.org/SDL3/README/main-functions#main-callbacks-in-sdl3)
/// for complete details.
///
/// ## Availability
/// This enum is available since SDL 3.2.0.
///
/// ## Known values (`sdl3-sys`)
/// | Associated constant | Global constant | Description |
/// | ------------------- | --------------- | ----------- |
/// | [`CONTINUE`](SDL_AppResult::CONTINUE) | [`SDL_APP_CONTINUE`] | Value that requests that the app continue from the main callbacks. |
/// | [`SUCCESS`](SDL_AppResult::SUCCESS) | [`SDL_APP_SUCCESS`] | Value that requests termination with success from the main callbacks. |
/// | [`FAILURE`](SDL_AppResult::FAILURE) | [`SDL_APP_FAILURE`] | Value that requests termination with error from the main callbacks. |
#[repr(transparent)]
#[derive(Clone, Copy, Default, PartialEq, Eq, PartialOrd, Ord, Hash)]
pub struct SDL_AppResult(pub ::core::ffi::c_int);

impl ::core::cmp::PartialEq<::core::ffi::c_int> for SDL_AppResult {
    #[inline(always)]
    fn eq(&self, other: &::core::ffi::c_int) -> bool {
        &self.0 == other
    }
}

impl ::core::cmp::PartialEq<SDL_AppResult> for ::core::ffi::c_int {
    #[inline(always)]
    fn eq(&self, other: &SDL_AppResult) -> bool {
        self == &other.0
    }
}

impl From<SDL_AppResult> for ::core::ffi::c_int {
    #[inline(always)]
    fn from(value: SDL_AppResult) -> Self {
        value.0
    }
}

#[cfg(feature = "debug-impls")]
impl ::core::fmt::Debug for SDL_AppResult {
    fn fmt(&self, f: &mut ::core::fmt::Formatter<'_>) -> ::core::fmt::Result {
        #[allow(unreachable_patterns)]
        f.write_str(match *self {
            Self::CONTINUE => "SDL_APP_CONTINUE",
            Self::SUCCESS => "SDL_APP_SUCCESS",
            Self::FAILURE => "SDL_APP_FAILURE",

            _ => return write!(f, "SDL_AppResult({})", self.0),
        })
    }
}

impl SDL_AppResult {
    /// Value that requests that the app continue from the main callbacks.
    pub const CONTINUE: Self = Self((0 as ::core::ffi::c_int));
    /// Value that requests termination with success from the main callbacks.
    pub const SUCCESS: Self = Self((1 as ::core::ffi::c_int));
    /// Value that requests termination with error from the main callbacks.
    pub const FAILURE: Self = Self((2 as ::core::ffi::c_int));
}

/// Value that requests that the app continue from the main callbacks.
pub const SDL_APP_CONTINUE: SDL_AppResult = SDL_AppResult::CONTINUE;
/// Value that requests termination with success from the main callbacks.
pub const SDL_APP_SUCCESS: SDL_AppResult = SDL_AppResult::SUCCESS;
/// Value that requests termination with error from the main callbacks.
pub const SDL_APP_FAILURE: SDL_AppResult = SDL_AppResult::FAILURE;

#[cfg(feature = "metadata")]
impl sdl3_sys::metadata::HasGroupMetadata for SDL_AppResult {
    const GROUP_METADATA: &'static sdl3_sys::metadata::Group =
        &crate::metadata::init::METADATA_SDL_AppResult;
}

/// Function pointer typedef for [`SDL_AppInit`].
///
/// These are used by [`SDL_EnterAppMainCallbacks`]. This mechanism operates behind
/// the scenes for apps using the optional main callbacks. Apps that want to
/// use this should just implement [`SDL_AppInit`] directly.
///
/// ## Parameters
/// - `appstate`: a place where the app can optionally store a pointer for
///   future use.
/// - `argc`: the standard ANSI C main's argc; number of elements in `argv`.
/// - `argv`: the standard ANSI C main's argv; array of command line
///   arguments.
///
/// ## Return value
/// Returns [`SDL_APP_FAILURE`] to terminate with an error, [`SDL_APP_SUCCESS`] to
///   terminate with success, [`SDL_APP_CONTINUE`] to continue.
///
/// ## Availability
/// This datatype is available since SDL 3.2.0.
pub type SDL_AppInit_func = ::core::option::Option<
    unsafe extern "C" fn(
        appstate: *mut *mut ::core::ffi::c_void,
        argc: ::core::ffi::c_int,
        argv: *mut *mut ::core::ffi::c_char,
    ) -> SDL_AppResult,
>;

/// Function pointer typedef for [`SDL_AppIterate`].
///
/// These are used by [`SDL_EnterAppMainCallbacks`]. This mechanism operates behind
/// the scenes for apps using the optional main callbacks. Apps that want to
/// use this should just implement [`SDL_AppIterate`] directly.
///
/// ## Parameters
/// - `appstate`: an optional pointer, provided by the app in [`SDL_AppInit`].
///
/// ## Return value
/// Returns [`SDL_APP_FAILURE`] to terminate with an error, [`SDL_APP_SUCCESS`] to
///   terminate with success, [`SDL_APP_CONTINUE`] to continue.
///
/// ## Availability
/// This datatype is available since SDL 3.2.0.
pub type SDL_AppIterate_func = ::core::option::Option<
    unsafe extern "C" fn(appstate: *mut ::core::ffi::c_void) -> SDL_AppResult,
>;

/// Function pointer typedef for [`SDL_AppEvent`].
///
/// These are used by [`SDL_EnterAppMainCallbacks`]. This mechanism operates behind
/// the scenes for apps using the optional main callbacks. Apps that want to
/// use this should just implement [`SDL_AppEvent`] directly.
///
/// ## Parameters
/// - `appstate`: an optional pointer, provided by the app in [`SDL_AppInit`].
/// - `event`: the new event for the app to examine.
///
/// ## Return value
/// Returns [`SDL_APP_FAILURE`] to terminate with an error, [`SDL_APP_SUCCESS`] to
///   terminate with success, [`SDL_APP_CONTINUE`] to continue.
///
/// ## Availability
/// This datatype is available since SDL 3.2.0.
pub type SDL_AppEvent_func = ::core::option::Option<
    unsafe extern "C" fn(
        appstate: *mut ::core::ffi::c_void,
        event: *mut SDL_Event,
    ) -> SDL_AppResult,
>;

/// Function pointer typedef for [`SDL_AppQuit`].
///
/// These are used by [`SDL_EnterAppMainCallbacks`]. This mechanism operates behind
/// the scenes for apps using the optional main callbacks. Apps that want to
/// use this should just implement [`SDL_AppEvent`] directly.
///
/// ## Parameters
/// - `appstate`: an optional pointer, provided by the app in [`SDL_AppInit`].
/// - `result`: the result code that terminated the app (success or failure).
///
/// ## Availability
/// This datatype is available since SDL 3.2.0.
pub type SDL_AppQuit_func = ::core::option::Option<
    unsafe extern "C" fn(appstate: *mut ::core::ffi::c_void, result: SDL_AppResult),
>;

extern "C" {
    /// Initialize the SDL library.
    ///
    /// [`SDL_Init()`] simply forwards to calling [`SDL_InitSubSystem()`]. Therefore, the
    /// two may be used interchangeably. Though for readability of your code
    /// [`SDL_InitSubSystem()`] might be preferred.
    ///
    /// The file I/O (for example: [`SDL_IOFromFile`]) and threading ([`SDL_CreateThread`])
    /// subsystems are initialized by default. Message boxes
    /// ([`SDL_ShowSimpleMessageBox`]) also attempt to work without initializing the
    /// video subsystem, in hopes of being useful in showing an error dialog when
    /// [`SDL_Init`] fails. You must specifically initialize other subsystems if you
    /// use them in your application.
    ///
    /// Logging (such as [`SDL_Log`]) works without initialization, too.
    ///
    /// `flags` may be any of the following OR'd together:
    ///
    /// - [`SDL_INIT_AUDIO`]\: audio subsystem; automatically initializes the events
    ///   subsystem
    /// - [`SDL_INIT_VIDEO`]\: video subsystem; automatically initializes the events
    ///   subsystem, should be initialized on the main thread.
    /// - [`SDL_INIT_JOYSTICK`]\: joystick subsystem; automatically initializes the
    ///   events subsystem
    /// - [`SDL_INIT_HAPTIC`]\: haptic (force feedback) subsystem
    /// - [`SDL_INIT_GAMEPAD`]\: gamepad subsystem; automatically initializes the
    ///   joystick subsystem
    /// - [`SDL_INIT_EVENTS`]\: events subsystem
    /// - [`SDL_INIT_SENSOR`]\: sensor subsystem; automatically initializes the events
    ///   subsystem
    /// - [`SDL_INIT_CAMERA`]\: camera subsystem; automatically initializes the events
    ///   subsystem
    ///
    /// Subsystem initialization is ref-counted, you must call [`SDL_QuitSubSystem()`]
    /// for each [`SDL_InitSubSystem()`] to correctly shutdown a subsystem manually (or
    /// call [`SDL_Quit()`] to force shutdown). If a subsystem is already loaded then
    /// this call will increase the ref-count and return.
    ///
    /// Consider reporting some basic metadata about your application before
    /// calling [`SDL_Init`], using either [`SDL_SetAppMetadata()`] or
    /// [`SDL_SetAppMetadataProperty()`].
    ///
    /// ## Parameters
    /// - `flags`: subsystem initialization flags.
    ///
    /// ## Return value
    /// Returns true on success or false on failure; call [`SDL_GetError()`] for more
    ///   information.
    ///
    /// ## Availability
    /// This function is available since SDL 3.2.0.
    ///
    /// ## See also
    /// - [`SDL_SetAppMetadata`]
    /// - [`SDL_SetAppMetadataProperty`]
    /// - [`SDL_InitSubSystem`]
    /// - [`SDL_Quit`]
    /// - [`SDL_SetMainReady`]
    /// - [`SDL_WasInit`]
    pub fn SDL_Init(flags: SDL_InitFlags) -> ::core::primitive::bool;
}

extern "C" {
    /// Compatibility function to initialize the SDL library.
    ///
    /// This function and [`SDL_Init()`] are interchangeable.
    ///
    /// ## Parameters
    /// - `flags`: any of the flags used by [`SDL_Init()`]; see [`SDL_Init`] for details.
    ///
    /// ## Return value
    /// Returns true on success or false on failure; call [`SDL_GetError()`] for more
    ///   information.
    ///
    /// ## Availability
    /// This function is available since SDL 3.2.0.
    ///
    /// ## See also
    /// - [`SDL_Init`]
    /// - [`SDL_Quit`]
    /// - [`SDL_QuitSubSystem`]
    pub fn SDL_InitSubSystem(flags: SDL_InitFlags) -> ::core::primitive::bool;
}

extern "C" {
    /// Shut down specific SDL subsystems.
    ///
    /// You still need to call [`SDL_Quit()`] even if you close all open subsystems
    /// with [`SDL_QuitSubSystem()`].
    ///
    /// ## Parameters
    /// - `flags`: any of the flags used by [`SDL_Init()`]; see [`SDL_Init`] for details.
    ///
    /// ## Availability
    /// This function is available since SDL 3.2.0.
    ///
    /// ## See also
    /// - [`SDL_InitSubSystem`]
    /// - [`SDL_Quit`]
    pub fn SDL_QuitSubSystem(flags: SDL_InitFlags);
}

extern "C" {
    /// Get a mask of the specified subsystems which are currently initialized.
    ///
    /// ## Parameters
    /// - `flags`: any of the flags used by [`SDL_Init()`]; see [`SDL_Init`] for details.
    ///
    /// ## Return value
    /// Returns a mask of all initialized subsystems if `flags` is 0, otherwise it
    ///   returns the initialization status of the specified subsystems.
    ///
    /// ## Availability
    /// This function is available since SDL 3.2.0.
    ///
    /// ## See also
    /// - [`SDL_Init`]
    /// - [`SDL_InitSubSystem`]
    pub fn SDL_WasInit(flags: SDL_InitFlags) -> SDL_InitFlags;
}

extern "C" {
    /// Clean up all initialized subsystems.
    ///
    /// You should call this function even if you have already shutdown each
    /// initialized subsystem with [`SDL_QuitSubSystem()`]. It is safe to call this
    /// function even in the case of errors in initialization.
    ///
    /// You can use this function with atexit() to ensure that it is run when your
    /// application is shutdown, but it is not wise to do this from a library or
    /// other dynamically loaded code.
    ///
    /// ## Availability
    /// This function is available since SDL 3.2.0.
    ///
    /// ## See also
    /// - [`SDL_Init`]
    /// - [`SDL_QuitSubSystem`]
    pub fn SDL_Quit();
}

extern "C" {
    /// Return whether this is the main thread.
    ///
    /// On Apple platforms, the main thread is the thread that runs your program's
    /// main() entry point. On other platforms, the main thread is the one that
    /// calls SDL_Init([`SDL_INIT_VIDEO`]), which should usually be the one that runs
    /// your program's main() entry point. If you are using the main callbacks,
    /// [`SDL_AppInit()`], [`SDL_AppIterate()`], and [`SDL_AppQuit()`] are all called on the
    /// main thread.
    ///
    /// ## Return value
    /// Returns true if this thread is the main thread, or false otherwise.
    ///
    /// ## Thread safety
    /// It is safe to call this function from any thread.
    ///
    /// ## Availability
    /// This function is available since SDL 3.2.0.
    ///
    /// ## See also
    /// - [`SDL_RunOnMainThread`]
    pub fn SDL_IsMainThread() -> ::core::primitive::bool;
}

/// Callback run on the main thread.
///
/// ## Parameters
/// - `userdata`: an app-controlled pointer that is passed to the callback.
///
/// ## Availability
/// This datatype is available since SDL 3.2.0.
///
/// ## See also
/// - [`SDL_RunOnMainThread`]
pub type SDL_MainThreadCallback =
    ::core::option::Option<unsafe extern "C" fn(userdata: *mut ::core::ffi::c_void)>;

extern "C" {
    /// Call a function on the main thread during event processing.
    ///
    /// If this is called on the main thread, the callback is executed immediately.
    /// If this is called on another thread, this callback is queued for execution
    /// on the main thread during event processing.
    ///
    /// Be careful of deadlocks when using this functionality. You should not have
    /// the main thread wait for the current thread while this function is being
    /// called with `wait_complete` true.
    ///
    /// ## Parameters
    /// - `callback`: the callback to call on the main thread.
    /// - `userdata`: a pointer that is passed to `callback`.
    /// - `wait_complete`: true to wait for the callback to complete, false to
    ///   return immediately.
    ///
    /// ## Return value
    /// Returns true on success or false on failure; call [`SDL_GetError()`] for more
    ///   information.
    ///
    /// ## Thread safety
    /// It is safe to call this function from any thread.
    ///
    /// ## Availability
    /// This function is available since SDL 3.2.0.
    ///
    /// ## See also
    /// - [`SDL_IsMainThread`]
    pub fn SDL_RunOnMainThread(
        callback: SDL_MainThreadCallback,
        userdata: *mut ::core::ffi::c_void,
        wait_complete: ::core::primitive::bool,
    ) -> ::core::primitive::bool;
}

extern "C" {
    /// Specify basic metadata about your app.
    ///
    /// You can optionally provide metadata about your app to SDL. This is not
    /// required, but strongly encouraged.
    ///
    /// There are several locations where SDL can make use of metadata (an "About"
    /// box in the macOS menu bar, the name of the app can be shown on some audio
    /// mixers, etc). Any piece of metadata can be left as NULL, if a specific
    /// detail doesn't make sense for the app.
    ///
    /// This function should be called as early as possible, before [`SDL_Init`].
    /// Multiple calls to this function are allowed, but various state might not
    /// change once it has been set up with a previous call to this function.
    ///
    /// Passing a NULL removes any previous metadata.
    ///
    /// This is a simplified interface for the most important information. You can
    /// supply significantly more detailed metadata with
    /// [`SDL_SetAppMetadataProperty()`].
    ///
    /// ## Parameters
    /// - `appname`: The name of the application ("My Game 2: Bad Guy's
    ///   Revenge!").
    /// - `appversion`: The version of the application ("1.0.0beta5" or a git
    ///   hash, or whatever makes sense).
    /// - `appidentifier`: A unique string in reverse-domain format that
    ///   identifies this app ("com.example.mygame2").
    ///
    /// ## Return value
    /// Returns true on success or false on failure; call [`SDL_GetError()`] for more
    ///   information.
    ///
    /// ## Thread safety
    /// It is safe to call this function from any thread.
    ///
    /// ## Availability
    /// This function is available since SDL 3.2.0.
    ///
    /// ## See also
    /// - [`SDL_SetAppMetadataProperty`]
    pub fn SDL_SetAppMetadata(
        appname: *const ::core::ffi::c_char,
        appversion: *const ::core::ffi::c_char,
        appidentifier: *const ::core::ffi::c_char,
    ) -> ::core::primitive::bool;
}

extern "C" {
    /// Specify metadata about your app through a set of properties.
    ///
    /// You can optionally provide metadata about your app to SDL. This is not
    /// required, but strongly encouraged.
    ///
    /// There are several locations where SDL can make use of metadata (an "About"
    /// box in the macOS menu bar, the name of the app can be shown on some audio
    /// mixers, etc). Any piece of metadata can be left out, if a specific detail
    /// doesn't make sense for the app.
    ///
    /// This function should be called as early as possible, before [`SDL_Init`].
    /// Multiple calls to this function are allowed, but various state might not
    /// change once it has been set up with a previous call to this function.
    ///
    /// Once set, this metadata can be read using [`SDL_GetAppMetadataProperty()`].
    ///
    /// These are the supported properties:
    ///
    /// - [`SDL_PROP_APP_METADATA_NAME_STRING`]\: The human-readable name of the
    ///   application, like "My Game 2: Bad Guy's Revenge!". This will show up
    ///   anywhere the OS shows the name of the application separately from window
    ///   titles, such as volume control applets, etc. This defaults to "SDL
    ///   Application".
    /// - [`SDL_PROP_APP_METADATA_VERSION_STRING`]\: The version of the app that is
    ///   running; there are no rules on format, so "1.0.3beta2" and "April 22nd,
    ///   2024" and a git hash are all valid options. This has no default.
    /// - [`SDL_PROP_APP_METADATA_IDENTIFIER_STRING`]\: A unique string that
    ///   identifies this app. This must be in reverse-domain format, like
    ///   "com.example.mygame2". This string is used by desktop compositors to
    ///   identify and group windows together, as well as match applications with
    ///   associated desktop settings and icons. If you plan to package your
    ///   application in a container such as Flatpak, the app ID should match the
    ///   name of your Flatpak container as well. This has no default.
    /// - [`SDL_PROP_APP_METADATA_CREATOR_STRING`]\: The human-readable name of the
    ///   creator/developer/maker of this app, like "MojoWorkshop, LLC"
    /// - [`SDL_PROP_APP_METADATA_COPYRIGHT_STRING`]\: The human-readable copyright
    ///   notice, like "Copyright (c) 2024 MojoWorkshop, LLC" or whatnot. Keep this
    ///   to one line, don't paste a copy of a whole software license in here. This
    ///   has no default.
    /// - [`SDL_PROP_APP_METADATA_URL_STRING`]\: A URL to the app on the web. Maybe a
    ///   product page, or a storefront, or even a GitHub repository, for user's
    ///   further information This has no default.
    /// - [`SDL_PROP_APP_METADATA_TYPE_STRING`]\: The type of application this is.
    ///   Currently this string can be "game" for a video game, "mediaplayer" for a
    ///   media player, or generically "application" if nothing else applies.
    ///   Future versions of SDL might add new types. This defaults to
    ///   "application".
    ///
    /// ## Parameters
    /// - `name`: the name of the metadata property to set.
    /// - `value`: the value of the property, or NULL to remove that property.
    ///
    /// ## Return value
    /// Returns true on success or false on failure; call [`SDL_GetError()`] for more
    ///   information.
    ///
    /// ## Thread safety
    /// It is safe to call this function from any thread.
    ///
    /// ## Availability
    /// This function is available since SDL 3.2.0.
    ///
    /// ## See also
    /// - [`SDL_GetAppMetadataProperty`]
    /// - [`SDL_SetAppMetadata`]
    pub fn SDL_SetAppMetadataProperty(
        name: *const ::core::ffi::c_char,
        value: *const ::core::ffi::c_char,
    ) -> ::core::primitive::bool;
}

pub const SDL_PROP_APP_METADATA_NAME_STRING: *const ::core::ffi::c_char =
    c"SDL.app.metadata.name".as_ptr();

pub const SDL_PROP_APP_METADATA_VERSION_STRING: *const ::core::ffi::c_char =
    c"SDL.app.metadata.version".as_ptr();

pub const SDL_PROP_APP_METADATA_IDENTIFIER_STRING: *const ::core::ffi::c_char =
    c"SDL.app.metadata.identifier".as_ptr();

pub const SDL_PROP_APP_METADATA_CREATOR_STRING: *const ::core::ffi::c_char =
    c"SDL.app.metadata.creator".as_ptr();

pub const SDL_PROP_APP_METADATA_COPYRIGHT_STRING: *const ::core::ffi::c_char =
    c"SDL.app.metadata.copyright".as_ptr();

pub const SDL_PROP_APP_METADATA_URL_STRING: *const ::core::ffi::c_char =
    c"SDL.app.metadata.url".as_ptr();

pub const SDL_PROP_APP_METADATA_TYPE_STRING: *const ::core::ffi::c_char =
    c"SDL.app.metadata.type".as_ptr();

extern "C" {
    /// Get metadata about your app.
    ///
    /// This returns metadata previously set using [`SDL_SetAppMetadata()`] or
    /// [`SDL_SetAppMetadataProperty()`]. See [`SDL_SetAppMetadataProperty()`] for the list
    /// of available properties and their meanings.
    ///
    /// ## Parameters
    /// - `name`: the name of the metadata property to get.
    ///
    /// ## Return value
    /// Returns the current value of the metadata property, or the default if it
    ///   is not set, NULL for properties with no default.
    ///
    /// ## Thread safety
    /// It is safe to call this function from any thread, although
    ///   the string returned is not protected and could potentially be
    ///   freed if you call [`SDL_SetAppMetadataProperty()`] to set that
    ///   property from another thread.
    ///
    /// ## Availability
    /// This function is available since SDL 3.2.0.
    ///
    /// ## See also
    /// - [`SDL_SetAppMetadata`]
    /// - [`SDL_SetAppMetadataProperty`]
    pub fn SDL_GetAppMetadataProperty(
        name: *const ::core::ffi::c_char,
    ) -> *const ::core::ffi::c_char;
}

#[cfg(doc)]
use crate::everything::*;<|MERGE_RESOLUTION|>--- conflicted
+++ resolved
@@ -42,13 +42,12 @@
 /// - [`SDL_QuitSubSystem`]
 /// - [`SDL_WasInit`]
 ///
-<<<<<<< HEAD
 /// ## Known values (`sdl3-sys`)
 /// | Associated constant | Global constant | Description |
 /// | ------------------- | --------------- | ----------- |
 /// | [`AUDIO`](SDL_InitFlags::AUDIO) | [`SDL_INIT_AUDIO`] | [`SDL_INIT_AUDIO`] implies [`SDL_INIT_EVENTS`] |
 /// | [`VIDEO`](SDL_InitFlags::VIDEO) | [`SDL_INIT_VIDEO`] | [`SDL_INIT_VIDEO`] implies [`SDL_INIT_EVENTS`], should be initialized on the main thread |
-/// | [`JOYSTICK`](SDL_InitFlags::JOYSTICK) | [`SDL_INIT_JOYSTICK`] | [`SDL_INIT_JOYSTICK`] implies [`SDL_INIT_EVENTS`], should be initialized on the same thread as [`SDL_INIT_VIDEO`] on Windows if you don't set [`SDL_HINT_JOYSTICK_THREAD`] |
+/// | [`JOYSTICK`](SDL_InitFlags::JOYSTICK) | [`SDL_INIT_JOYSTICK`] | [`SDL_INIT_JOYSTICK`] implies [`SDL_INIT_EVENTS`] |
 /// | [`HAPTIC`](SDL_InitFlags::HAPTIC) | [`SDL_INIT_HAPTIC`] | |
 /// | [`GAMEPAD`](SDL_InitFlags::GAMEPAD) | [`SDL_INIT_GAMEPAD`] | [`SDL_INIT_GAMEPAD`] implies [`SDL_INIT_JOYSTICK`] |
 /// | [`EVENTS`](SDL_InitFlags::EVENTS) | [`SDL_INIT_EVENTS`] | |
@@ -57,20 +56,6 @@
 #[repr(transparent)]
 #[derive(Clone, Copy, Default, PartialEq, Eq, Hash)]
 pub struct SDL_InitFlags(pub Uint32);
-=======
-/// ### Known values (`sdl3-sys`)
-/// | Constant | Description |
-/// | -------- | ----------- |
-/// | [`SDL_INIT_AUDIO`] | [`SDL_INIT_AUDIO`] implies [`SDL_INIT_EVENTS`] |
-/// | [`SDL_INIT_VIDEO`] | [`SDL_INIT_VIDEO`] implies [`SDL_INIT_EVENTS`], should be initialized on the main thread |
-/// | [`SDL_INIT_JOYSTICK`] | [`SDL_INIT_JOYSTICK`] implies [`SDL_INIT_EVENTS`] |
-/// | [`SDL_INIT_HAPTIC`] | |
-/// | [`SDL_INIT_GAMEPAD`] | [`SDL_INIT_GAMEPAD`] implies [`SDL_INIT_JOYSTICK`] |
-/// | [`SDL_INIT_EVENTS`] | |
-/// | [`SDL_INIT_SENSOR`] | [`SDL_INIT_SENSOR`] implies [`SDL_INIT_EVENTS`] |
-/// | [`SDL_INIT_CAMERA`] | [`SDL_INIT_CAMERA`] implies [`SDL_INIT_EVENTS`] |
-pub type SDL_InitFlags = Uint32;
->>>>>>> fa2ef051
 
 impl ::core::cmp::PartialEq<Uint32> for SDL_InitFlags {
     #[inline(always)]
@@ -86,17 +71,12 @@
     }
 }
 
-<<<<<<< HEAD
 impl From<SDL_InitFlags> for Uint32 {
     #[inline(always)]
     fn from(value: SDL_InitFlags) -> Self {
         value.0
     }
 }
-=======
-/// [`SDL_INIT_JOYSTICK`] implies [`SDL_INIT_EVENTS`]
-pub const SDL_INIT_JOYSTICK: SDL_InitFlags = (0x00000200 as SDL_InitFlags);
->>>>>>> fa2ef051
 
 #[cfg(feature = "debug-impls")]
 impl ::core::fmt::Debug for SDL_InitFlags {
@@ -243,7 +223,7 @@
     pub const AUDIO: Self = Self((0x00000010 as Uint32));
     /// [`SDL_INIT_VIDEO`] implies [`SDL_INIT_EVENTS`], should be initialized on the main thread
     pub const VIDEO: Self = Self((0x00000020 as Uint32));
-    /// [`SDL_INIT_JOYSTICK`] implies [`SDL_INIT_EVENTS`], should be initialized on the same thread as [`SDL_INIT_VIDEO`] on Windows if you don't set [`SDL_HINT_JOYSTICK_THREAD`]
+    /// [`SDL_INIT_JOYSTICK`] implies [`SDL_INIT_EVENTS`]
     pub const JOYSTICK: Self = Self((0x00000200 as Uint32));
     pub const HAPTIC: Self = Self((0x00001000 as Uint32));
     /// [`SDL_INIT_GAMEPAD`] implies [`SDL_INIT_JOYSTICK`]
@@ -259,7 +239,7 @@
 pub const SDL_INIT_AUDIO: SDL_InitFlags = SDL_InitFlags::AUDIO;
 /// [`SDL_INIT_VIDEO`] implies [`SDL_INIT_EVENTS`], should be initialized on the main thread
 pub const SDL_INIT_VIDEO: SDL_InitFlags = SDL_InitFlags::VIDEO;
-/// [`SDL_INIT_JOYSTICK`] implies [`SDL_INIT_EVENTS`], should be initialized on the same thread as [`SDL_INIT_VIDEO`] on Windows if you don't set [`SDL_HINT_JOYSTICK_THREAD`]
+/// [`SDL_INIT_JOYSTICK`] implies [`SDL_INIT_EVENTS`]
 pub const SDL_INIT_JOYSTICK: SDL_InitFlags = SDL_InitFlags::JOYSTICK;
 pub const SDL_INIT_HAPTIC: SDL_InitFlags = SDL_InitFlags::HAPTIC;
 /// [`SDL_INIT_GAMEPAD`] implies [`SDL_INIT_JOYSTICK`]
