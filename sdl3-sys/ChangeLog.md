# Changes

<<<<<<< HEAD
- 0.6.0 WIP:
    - Make IDs and flag types newtypes
    - Add metadata
    - Remove deprecated aliases
    - Change return type of `SDL_Vulkan_GetVkGetInstanceProcAddr`
    - Make some functions safe and/or const
    - Add `SDL_Event::event_type()`
    - Add `display-impls` feature
    - MSRV 1.85
=======
- 0.5.5:
    - Update SDL to 3.2.22
>>>>>>> a2d674b2

- 0.5.4:
    - Update SDL to 3.2.20

- 0.5.3:
    - Update SDL to 3.2.18
    - Copy built library to top level target dir on all targets, not just Windows.

- 0.5.2:
    - Update SDL to 3.2.16

- 0.5.1:
    - Update SDL to 3.2.14
    - Add deprecation warning to padding fields. These shouldn't be accessed directly;
      use `..Default::default()` to init them with struct update syntax.

- 0.5.0:
    - Update SDL to 3.2.12

- 0.4.9:
    - Revert SDL to 3.2.10 to fix semver break in 0.4.8.

- 0.4.8 (yanked):
    - Update SDL to 3.2.12 (reverted in 0.4.9; moved to sdl3-sys 0.5)
    - Add `no-link` feature
    - Add more SDL CMake features for use when building from source
    - On Apple targets, look for frameworks in `~/Library/Frameworks` too

- 0.4.7:
    - Update SDL to 3.2.10
    - Derive `PartialEq`/`Eq`/`Hash` traits for applicable types

- 0.4.6:
    - Update SDL to 3.2.8

- 0.4.5:
    - Update SDL to 3.2.6

- 0.4.4:
    - Update SDL to 3.2.4

- 0.4.3:
    - Update SDL to 3.2.2

- 0.4.2:
    - Add homebrew to library search path on macos (fix for Apple Silicon)

- 0.4.1:
    - Fix linking on Fedora and other Linux distros that use lib64

- 0.4.0:
    - First stable release of SDL 3<|MERGE_RESOLUTION|>--- conflicted
+++ resolved
@@ -1,6 +1,5 @@
 # Changes
 
-<<<<<<< HEAD
 - 0.6.0 WIP:
     - Make IDs and flag types newtypes
     - Add metadata
@@ -10,10 +9,9 @@
     - Add `SDL_Event::event_type()`
     - Add `display-impls` feature
     - MSRV 1.85
-=======
+
 - 0.5.5:
     - Update SDL to 3.2.22
->>>>>>> a2d674b2
 
 - 0.5.4:
     - Update SDL to 3.2.20
