# Changes

<<<<<<< HEAD
- 0.6.0 WIP:
    - Make IDs and flag types newtypes
    - Add metadata
    - Remove deprecated aliases
    - Change return type of `SDL_Vulkan_GetVkGetInstanceProcAddr`
    - Make some functions safe and/or const
    - Add `SDL_Event::event_type()`
    - Add `display-impls` feature
    - MSRV 1.85
=======
- 0.5.7:
    - Fix docs.rs docs
>>>>>>> 8297aad6

- 0.5.6:
    - Update SDL to 3.2.24
    - Fix an issue where creating symlinks after a build could fail
    - Support windows-sys 0.61 (compatible with 0.59 and 0.60)

- 0.5.5:
    - Update SDL to 3.2.22

- 0.5.4:
    - Update SDL to 3.2.20

- 0.5.3:
    - Update SDL to 3.2.18
    - Copy built library to top level target dir on all targets, not just Windows.

- 0.5.2:
    - Update SDL to 3.2.16

- 0.5.1:
    - Update SDL to 3.2.14
    - Add deprecation warning to padding fields. These shouldn't be accessed directly;
      use `..Default::default()` to init them with struct update syntax.

- 0.5.0:
    - Update SDL to 3.2.12

- 0.4.9:
    - Revert SDL to 3.2.10 to fix semver break in 0.4.8.

- 0.4.8 (yanked):
    - Update SDL to 3.2.12 (reverted in 0.4.9; moved to sdl3-sys 0.5)
    - Add `no-link` feature
    - Add more SDL CMake features for use when building from source
    - On Apple targets, look for frameworks in `~/Library/Frameworks` too

- 0.4.7:
    - Update SDL to 3.2.10
    - Derive `PartialEq`/`Eq`/`Hash` traits for applicable types

- 0.4.6:
    - Update SDL to 3.2.8

- 0.4.5:
    - Update SDL to 3.2.6

- 0.4.4:
    - Update SDL to 3.2.4

- 0.4.3:
    - Update SDL to 3.2.2

- 0.4.2:
    - Add homebrew to library search path on macos (fix for Apple Silicon)

- 0.4.1:
    - Fix linking on Fedora and other Linux distros that use lib64

- 0.4.0:
    - First stable release of SDL 3<|MERGE_RESOLUTION|>--- conflicted
+++ resolved
@@ -1,6 +1,5 @@
 # Changes
 
-<<<<<<< HEAD
 - 0.6.0 WIP:
     - Make IDs and flag types newtypes
     - Add metadata
@@ -10,10 +9,9 @@
     - Add `SDL_Event::event_type()`
     - Add `display-impls` feature
     - MSRV 1.85
-=======
+
 - 0.5.7:
     - Fix docs.rs docs
->>>>>>> 8297aad6
 
 - 0.5.6:
     - Update SDL to 3.2.24
