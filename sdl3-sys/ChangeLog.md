--- conflicted
+++ resolved
@@ -1,6 +1,5 @@
 # Changes
 
-<<<<<<< HEAD
 - 0.6.0 WIP:
     - Make IDs and flag types newtypes
     - Add metadata
@@ -11,12 +10,9 @@
     - Add `display-impls` feature
     - MSRV 1.85
 
-- next:
-=======
 - 0.5.8:
     - Fix compiling for Windows and Android when building from source
       (Thanks to Andrew Minnich and abnormalmaps)
->>>>>>> 5cd50760
     - Add support for SDL_LEAN_AND_MEAN
 
 - 0.5.7:
