--- conflicted
+++ resolved
@@ -116,12 +116,8 @@
 
 ## Recent changes
 
-<<<<<<< HEAD
-- 0.5.0: Make IDs and flag types newtypes, add metadata
-- 0.4.8:
-=======
+- 0.6.0 WIP: Make IDs and flag types newtypes, add metadata
 - 0.5.0:
->>>>>>> 44dced4c
     - Update SDL to 3.2.12
     - Add `no-link` feature
     - Add more SDL CMake features for use when building from source
