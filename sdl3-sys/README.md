--- conflicted
+++ resolved
@@ -47,11 +47,7 @@
 | `build-from-source-static` | Shortcut for enabling both the `build-from-source` and `link-static` features. This should no longer be necessary. |
 | `link-framework` | Link to a framework on Apple targets. This currently requires `SDL3.xcframework` to be located at `~/Library/Frameworks` or `/Library/Frameworks`. The built executable has to be put in a signed app bundle to be able to run. |
 | `link-static` | Link SDL statically. SDL doesn't recommend doing this. <ul><li>On targets that only support static linking, such as emscripten, you don't have to enable this feature.</li><li>On Apple targets, this currently requires frameworks that should be optional.</li></ul> |
-<<<<<<< HEAD
-| `no-link` | Don't build or link anything. This is useful if you only want metadata. |
-=======
 | `no-link` | Don't link anything, and provide linking flags via Cargo metadata so you can do manual linking if desired. |
->>>>>>> b7a9d276
 
 ### Building from source
 
