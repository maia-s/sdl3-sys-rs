# sdl3-sys: Low level Rust bindings for SDL 3

These are low level Rust bindings for SDL, the [Simple DirectMedia Layer](https://libsdl.org).
This version of `sdl3-sys` has bindings for SDL versions `3.2.0` to `3.2.10`, inclusive.

Many types can be initialized to all zero with the `Default` trait for convenience.
However, many of these aren't valid when passed to SDL without further modification.
They're intended to be used with `..Default::default()` in initializers.
The `Default` impl of interface types also sets the version field to the correct value.

Add-on crates:
- [`sdl3-main`](https://crates.io/crates/sdl3-main): Tools for using SDL's main and callback interface
- [`sdl3-image-sys`](https://crates.io/crates/sdl3-image-sys): Bindings for SDL3_image
- [`sdl3-ttf-sys`](https://crates.io/crates/sdl3-ttf-sys): Bindings for SDL3_ttf

Other satellite libraries aren't stable yet, but will be released as they're available.

<div class="warning">

Most of the docs are generated directly from the C headers and document how
SDL works in C. Using it from Rust might work differently in some cases.
For example, macros in C are usually translated to constants or constant
functions in Rust. Documentation specific to these Rust bindings are tagged
with `sdl3-sys`.

</div>

[Browse the API at docs.rs!](https://docs.rs/sdl3-sys)

If you're looking for more idiomatic or higher level bindings, check out the
[sdl3](https://crates.io/crates/sdl3) crate.

## Usage

`sdl3-sys` requires SDL version `3.1.3` or later, but `3.2.0` or later is preferred.
Some APIs may require a later version. You can check availability in the documentation.

By default, `sdl3-sys` will attempt to link to a dynamic/shared library named
`SDL3` in the default library search path, using the usual platform specific naming
convention for libraries. You can change this behaviour with the following feature flags.

| Feature | Description |
| ------- | ----------- |
| `use-pkg-config` | Use `pkg-config` to find and link the SDL 3 library. |
| `use-vcpkg` | Use `vcpkg` to find and link the SDL 3 library. |
| `build-from-source` | Build and link SDL 3 from source. You have to install any dependencies SDL needs to build for your target first. See below for build related features. |
| `build-from-source-static` | Shortcut for enabling both the `build-from-source` and `link-static` features. This should no longer be necessary. |
| `link-framework` | Link to a framework on Apple targets. This currently requires `SDL3.xcframework` to be located at `~/Library/Frameworks` or `/Library/Frameworks`. The built executable has to be put in a signed app bundle to be able to run. |
| `link-static` | Link SDL statically. SDL doesn't recommend doing this. <ul><li>On targets that only support static linking, such as emscripten, you don't have to enable this feature.</li><li>On Apple targets, this currently requires frameworks that should be optional.</li></ul> |
| `no-link` | Don't link anything, and provide linking flags via Cargo metadata so you can do manual linking if desired. |

### Building from source

When building from source with the `build-from-source` feature flag, you can enable these
additional features to configure the build. These have no effect when not building from source.

| Feature | Description |
| ------- | ----------- |
| `sdl-unix-console-build` | Allow building SDL without X11 or Wayland support on Linux and other targets that usually use X11/Wayland. By default, SDL requires either X11 or Wayland on these targets as a sanity check. |

## Target specific features
| Feature | Description |
| ------- | ----------- |
| `target-gdk` | Enable APIs that require Microsoft's Game Development Kit (GDK). (This is not related to Gnome's GDK.) |

## Optional integrations

`sdl3-sys` can use definitions from other crates for some foreign types that it needs,
e.g. for Vulkan types. By default it'll use opaque structs or pointers to opaque structs
for these types unless otherwise specified.

| Feature | Description |
| ------- | ----------- |
| `use-ash-v0-38` | Use Vulkan types from the `ash` crate (v0.38). |
| `use-libc-v0-2` | Use `wchar_t` type from the `libc` crate (v0.2). By default `sdl3-sys` will alias `wchar_t` to `u16` on Windows and `u32` otherwise. |
| `use-windows-sys-v0-59` | Use Windows types from the `windows-sys` crate (v0.59). |
| `use-x11-v2` | Use X11 types from the `x11` crate (v2). |
| `use-x11-dl-v2` | Use X11 types from the `x11-dl` crate (v2). |

## Assert level

You can set the default assertion level for SDL using the `assert-level-*` features.
This affects the assert macros in the `assert` module and the value of the `SDL_ASSERT_LEVEL`
constant.

If no `assert-level-*` features are enabled, `assert-level-debug` will be enabled by default
for debug builds, and `assert-level-release` otherwise.

These features are mutually exclusive. Features higher in this list override later ones.

| Feature | Description |
| ------- | ----------- |
| `assert-level-disabled` | 0: All SDL assertion macros are disabled. |
| `assert-level-release` | 1: Release settings: `SDL_assert` disabled, `SDL_assert_release` enabled. |
| `assert-level-debug` | 2: Debug settings: `SDL_assert` and `SDL_assert_release` enabled. |
| `assert-level-paranoid` | 3: Paranoid settings: All SDL assertion macros enabled, including `SDL_assert_paranoid`. |

## Other features

| Feature | Description |
| ------- | ----------- |
| `debug-impls` | Implement the `Debug` trait for most SDL types. |
| `metadata`    | Enable metadata. |
| `only-metadata` | Shortcut for enabling both the `metadata` and `no-link` features. |
| `nightly` | Enable features that need the nightly compiler. This enables the `VaList` type, as well as enabling some intrinsics. |

## Recent changes

<<<<<<< HEAD
- 0.5.0: Make IDs and flag types newtypes, add metadata
- next:  Look for frameworks in `~/Library/Frameworks` too
=======
- next:  Add `no-link` feature, and look for frameworks in `~/Library/Frameworks` too
>>>>>>> fbd1d67d
- 0.4.7: Update SDL to 3.2.10, derive PartialEq/Eq/Hash traits for applicable types
- 0.4.6: Update SDL to 3.2.8
- 0.4.5: Update SDL to 3.2.6
- 0.4.4: Update SDL to 3.2.4
- 0.4.3: Update SDL to 3.2.2
- 0.4.2: Add homebrew to library search path on macos (fix for Apple Silicon)
- 0.4.1: Fix linking on Fedora and other Linux distros that use lib64
- 0.4.0: First stable release of SDL 3<|MERGE_RESOLUTION|>--- conflicted
+++ resolved
@@ -106,12 +106,8 @@
 
 ## Recent changes
 
-<<<<<<< HEAD
 - 0.5.0: Make IDs and flag types newtypes, add metadata
-- next:  Look for frameworks in `~/Library/Frameworks` too
-=======
 - next:  Add `no-link` feature, and look for frameworks in `~/Library/Frameworks` too
->>>>>>> fbd1d67d
 - 0.4.7: Update SDL to 3.2.10, derive PartialEq/Eq/Hash traits for applicable types
 - 0.4.6: Update SDL to 3.2.8
 - 0.4.5: Update SDL to 3.2.6
