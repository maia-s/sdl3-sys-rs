--- conflicted
+++ resolved
@@ -106,11 +106,8 @@
 
 ## Recent changes
 
-<<<<<<< HEAD
 - 0.5.0: Make IDs and flag types newtypes, add metadata
-=======
 - next:  Look for frameworks in `~/Library/Frameworks` too
->>>>>>> 2931438f
 - 0.4.7: Update SDL to 3.2.10, derive PartialEq/Eq/Hash traits for applicable types
 - 0.4.6: Update SDL to 3.2.8
 - 0.4.5: Update SDL to 3.2.6
