--- conflicted
+++ resolved
@@ -117,7 +117,6 @@
 
 ## Recent changes
 
-<<<<<<< HEAD
 - 0.6.0 WIP:
     - Make IDs and flag types newtypes
     - Add metadata
@@ -127,10 +126,9 @@
     - Add `SDL_Event::event_type()`
     - Add `display-impls` feature
     - MSRV 1.85
-=======
+
 - 0.5.7:
     - Fix docs.rs docs
->>>>>>> 8297aad6
 
 - 0.5.6:
     - Update SDL to 3.2.24
