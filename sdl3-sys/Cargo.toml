[package]
name = "sdl3-sys"
<<<<<<< HEAD
version = "0.6.0+SDL3-3.2.22"
edition = "2024"
rust-version = "1.85"
=======
version = "0.5.6+SDL3-3.2.24"
edition = "2021"
>>>>>>> fbd6d992
authors = ["Maia S Ravn <maia.noreply@runbox.com>"]
license = "Zlib"
description = "Low level Rust bindings for SDL 3"
repository = "https://codeberg.org/maia/sdl3-sys-rs"
documentation = "https://docs.rs/sdl3-sys"
keywords = ["sdl", "windowing", "graphics", "multimedia", "gamedev"]
categories = [
    "external-ffi-bindings",
    "rendering",
    "game-development",
    "multimedia",
    "no-std",
]
links = "SDL3"

[features]
default = []

# Build and link SDL 3 from source instead of linking a pre-existing library
build-from-source = ["dep:cmake", "dep:rpkg-config", "dep:sdl3-src"]

# Build and link a static SDL library from source
build-from-source-static = ["build-from-source", "link-static"]

# Link SDL as a static library. The default is to link a shared/dynamic library.
link-static = []

# Link SDL as an Apple framework. The link-static feature has no effect if this is enabled.
link-framework = []

# Don't link anything, and provide linking flags via Cargo metadata.
no-link = []

# When building from source, use the `SDL_UNIX_CONSOLE_BUILD` flag to disable the X11 dependency
# and build a console-only version of SDL. This has no effect when not building from source.
sdl-unix-console-build = []
no-sdl-unix-console-build = []

# Use pkg-config to get link flags for SDL. Only used when not building from source.
# This has no effect if the link-framework feature is enabled.
use-pkg-config = ["dep:pkg-config"]

# Use vcpkg to get link flags for SDL. Only used when not building from source.
# The link-static feature has no effect when using vcpkg.
# This has no effect if the link-framework feature is enabled.
use-vcpkg = ["dep:vcpkg"]

# Enable APIs that require Microsoft's Game Development Kit (GDK).
# (This is not related to Gnome's GDK)
target-gdk = []

# These are mutually exlusive; if more than one is enabled, the former in the list is used
# (so e.g. disabled overrides release). If none are selected, either release or debug will
# be enabled based on the build profile
assert-level-disabled = []
assert-level-release = []
assert-level-debug = []
assert-level-paranoid = []

# Implement the Debug trait for applicable types
debug-impls = []

# Implement the Display trait for applicable types
display-impls = []

# Enable metadata
metadata = []
only-metadata = ["metadata", "no-link"]

# Enable nightly features
nightly = []

# Optional integrations
use-ash-v0-38 = ["dep:ash-v0-38"]
use-libc-v0-2 = ["dep:libc-v0-2"]
use-windows-sys-v0-59 = ["dep:windows-sys-v0-59"]
use-x11-v2 = ["dep:x11-v2"]
use-x11-dl-v2 = ["dep:x11-dl-v2"]

# Retained for backwards compatibility
use-windows-sys-v0-60 = ["use-windows-sys-v0-59"]

# Misc CMake options for when building from source
sdl-asan = []
sdl-ccache = []
sdl-libc = []
sdl-rpath = []
no-sdl-asan = []
no-sdl-ccache = []
no-sdl-libc = []
no-sdl-rpath = []

# Not currently used by SDL, retained for backwards compatibility
sdl-gpu-dxvk = []
no-sdl-gpu-dxvk = []

[package.metadata.docs.rs]
all-features = true

[dependencies.ash-v0-38]
package = "ash"
version = "0.38"
default-features = false
optional = true

[dependencies.libc-v0-2]
package = "libc"
version = "0.2"
default-features = false
optional = true

[dependencies.windows-sys-v0-59]
package = "windows-sys"
version = ">=0.59, <=0.61"
optional = true
features = ["Win32_UI_WindowsAndMessaging"]

[dependencies.x11-v2]
package = "x11"
version = "2.21"
optional = true

[dependencies.x11-dl-v2]
package = "x11-dl"
version = "2.21"
optional = true

[build-dependencies.cmake]
version = "0.1"
optional = true

[build-dependencies.pkg-config]
version = "0.3"
optional = true

[build-dependencies.rpkg-config]
version = "0.1.2"
optional = true

[build-dependencies.sdl3-src]
version = "3.2.24"
path = "../sdl3-src"
optional = true

[build-dependencies.vcpkg]
version = "0.2"
optional = true

[dev-dependencies]
sdl3-main = { path = "../sdl3-main" }<|MERGE_RESOLUTION|>--- conflicted
+++ resolved
@@ -1,13 +1,8 @@
 [package]
 name = "sdl3-sys"
-<<<<<<< HEAD
-version = "0.6.0+SDL3-3.2.22"
+version = "0.6.0+SDL3-3.2.24"
 edition = "2024"
 rust-version = "1.85"
-=======
-version = "0.5.6+SDL3-3.2.24"
-edition = "2021"
->>>>>>> fbd6d992
 authors = ["Maia S Ravn <maia.noreply@runbox.com>"]
 license = "Zlib"
 description = "Low level Rust bindings for SDL 3"
