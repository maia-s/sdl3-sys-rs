[package]
name = "sdl3-sys"
<<<<<<< HEAD
version = "0.6.0+SDL3-3.2.14"
=======
version = "0.5.2+SDL3-3.2.16"
>>>>>>> fa2ef051
edition = "2021"
rust-version = "1.81"
authors = ["Maia S. R."]
license = "Zlib"
description = "Low level Rust bindings for SDL 3"
repository = "https://github.com/maia-s/sdl3-sys-rs"
documentation = "https://docs.rs/sdl3-sys"
keywords = ["sdl", "windowing", "graphics", "multimedia", "gamedev"]
categories = ["external-ffi-bindings", "rendering", "game-development", "multimedia", "no-std"]
links = "SDL3"

[features]
default = []

# Build and link SDL 3 from source instead of linking a pre-existing library
build-from-source = ["dep:cmake", "dep:rpkg-config", "dep:sdl3-src"]

# Build and link a static SDL library from source
build-from-source-static = ["build-from-source", "link-static"]

# Link SDL as a static library. The default is to link a shared/dynamic library.
link-static = []

# Link SDL as an Apple framework. The link-static feature has no effect if this is enabled.
link-framework = []

# Don't link anything, and provide linking flags via Cargo metadata.
no-link = []

# When building from source, use the `SDL_UNIX_CONSOLE_BUILD` flag to disable the X11 dependency
# and build a console-only version of SDL. This has no effect when not building from source.
sdl-unix-console-build = []
no-sdl-unix-console-build = []

# Use pkg-config to get link flags for SDL. Only used when not building from source.
# This has no effect if the link-framework feature is enabled.
use-pkg-config = ["dep:pkg-config"]

# Use vcpkg to get link flags for SDL. Only used when not building from source.
# The link-static feature has no effect when using vcpkg.
# This has no effect if the link-framework feature is enabled.
use-vcpkg = ["dep:vcpkg"]

# Enable APIs that require Microsoft's Game Development Kit (GDK).
# (This is not related to Gnome's GDK)
target-gdk = []

# These are mutually exlusive; if more than one is enabled, the former in the list is used
# (so e.g. disabled overrides release). If none are selected, either release or debug will
# be enabled based on the build profile
assert-level-disabled = []
assert-level-release = []
assert-level-debug = []
assert-level-paranoid = []

# Implement the Debug trait for applicable types
debug-impls = []

# Enable metadata
metadata = []
only-metadata = ["metadata", "no-link"]

# Enable nightly features
nightly = []

# Optional integrations
use-ash-v0-38 = ["dep:ash-v0-38"]
use-libc-v0-2 = ["dep:libc-v0-2"]
use-windows-sys-v0-59 = ["dep:windows-sys-v0-59"]
use-x11-v2 = ["dep:x11-v2"]
use-x11-dl-v2 = ["dep:x11-dl-v2"]

# Misc CMake options for when building from source
sdl-asan = []
sdl-ccache = []
sdl-gpu-dxvk = []
sdl-libc = []
sdl-rpath = []
no-sdl-asan = []
no-sdl-ccache = []
no-sdl-gpu-dxvk = []
no-sdl-libc = []
no-sdl-rpath = []

[package.metadata.docs.rs]
all-features = true

[dependencies.ash-v0-38]
package = "ash"
version = "0.38"
default-features = false
optional = true

[dependencies.libc-v0-2]
package = "libc"
version = "0.2"
default-features = false
optional = true

[dependencies.windows-sys-v0-59]
package = "windows-sys"
version = "0.59"
optional = true
features = ["Win32_UI_WindowsAndMessaging"]

[dependencies.x11-v2]
package = "x11"
version = "2.21"
optional = true

[dependencies.x11-dl-v2]
package = "x11-dl"
version = "2.21"
optional = true

[build-dependencies.cmake]
version = "0.1"
optional = true

[build-dependencies.pkg-config]
version = "0.3"
optional = true

[build-dependencies.rpkg-config]
version = "0.1.2"
optional = true

[build-dependencies.sdl3-src]
version = "3.2.16"
path = "../sdl3-src"
optional = true

[build-dependencies.vcpkg]
version = "0.2"
optional = true

[dev-dependencies]
sdl3-main = { path = "../sdl3-main" }<|MERGE_RESOLUTION|>--- conflicted
+++ resolved
@@ -1,10 +1,6 @@
 [package]
 name = "sdl3-sys"
-<<<<<<< HEAD
-version = "0.6.0+SDL3-3.2.14"
-=======
-version = "0.5.2+SDL3-3.2.16"
->>>>>>> fa2ef051
+version = "0.6.0+SDL3-3.2.16"
 edition = "2021"
 rust-version = "1.81"
 authors = ["Maia S. R."]
