--- conflicted
+++ resolved
@@ -1,13 +1,8 @@
 [package]
 name = "sdl3-sys"
-<<<<<<< HEAD
-version = "0.6.0+SDL3-3.2.20"
+version = "0.6.0+SDL3-3.2.22"
 edition = "2024"
 rust-version = "1.85"
-=======
-version = "0.5.5+SDL3-3.2.22"
-edition = "2021"
->>>>>>> a2d674b2
 authors = ["Maia S Ravn <maia.noreply@runbox.com>"]
 license = "Zlib"
 description = "Low level Rust bindings for SDL 3"
