[package]
name = "sdl3-sys"
<<<<<<< HEAD
version = "0.6.0+SDL3-3.2.12"
=======
version = "0.5.1+SDL3-3.2.14"
>>>>>>> 0313cdeb
edition = "2021"
rust-version = "1.81"
authors = ["Maia S. R."]
license = "Zlib"
description = "Low level Rust bindings for SDL 3"
repository = "https://github.com/maia-s/sdl3-sys-rs"
documentation = "https://docs.rs/sdl3-sys"
keywords = ["sdl", "windowing", "graphics", "multimedia", "gamedev"]
categories = ["external-ffi-bindings", "rendering", "game-development", "multimedia", "no-std"]
links = "SDL3"

[features]
default = []

# Build and link SDL 3 from source instead of linking a pre-existing library
build-from-source = ["dep:cmake", "dep:rpkg-config", "dep:sdl3-src"]

# Build and link a static SDL library from source
build-from-source-static = ["build-from-source", "link-static"]

# Link SDL as a static library. The default is to link a shared/dynamic library.
link-static = []

# Link SDL as an Apple framework. The link-static feature has no effect if this is enabled.
link-framework = []

# Don't link anything, and provide linking flags via Cargo metadata.
no-link = []

# When building from source, use the `SDL_UNIX_CONSOLE_BUILD` flag to disable the X11 dependency
# and build a console-only version of SDL. This has no effect when not building from source.
sdl-unix-console-build = []
no-sdl-unix-console-build = []

# Use pkg-config to get link flags for SDL. Only used when not building from source.
# This has no effect if the link-framework feature is enabled.
use-pkg-config = ["dep:pkg-config"]

# Use vcpkg to get link flags for SDL. Only used when not building from source.
# The link-static feature has no effect when using vcpkg.
# This has no effect if the link-framework feature is enabled.
use-vcpkg = ["dep:vcpkg"]

# Enable APIs that require Microsoft's Game Development Kit (GDK).
# (This is not related to Gnome's GDK)
target-gdk = []

# These are mutually exlusive; if more than one is enabled, the former in the list is used
# (so e.g. disabled overrides release). If none are selected, either release or debug will
# be enabled based on the build profile
assert-level-disabled = []
assert-level-release = []
assert-level-debug = []
assert-level-paranoid = []

# Implement the Debug trait for applicable types
debug-impls = []

# Enable metadata
metadata = []
only-metadata = ["metadata", "no-link"]

# Enable nightly features
nightly = []

# Optional integrations
use-ash-v0-38 = ["dep:ash-v0-38"]
use-libc-v0-2 = ["dep:libc-v0-2"]
use-windows-sys-v0-59 = ["dep:windows-sys-v0-59"]
use-x11-v2 = ["dep:x11-v2"]
use-x11-dl-v2 = ["dep:x11-dl-v2"]

# Misc CMake options for when building from source
sdl-asan = []
sdl-ccache = []
sdl-gpu-dxvk = []
sdl-libc = []
sdl-rpath = []
no-sdl-asan = []
no-sdl-ccache = []
no-sdl-gpu-dxvk = []
no-sdl-libc = []
no-sdl-rpath = []

[package.metadata.docs.rs]
all-features = true

[dependencies.ash-v0-38]
package = "ash"
version = "0.38"
default-features = false
optional = true

[dependencies.libc-v0-2]
package = "libc"
version = "0.2"
default-features = false
optional = true

[dependencies.windows-sys-v0-59]
package = "windows-sys"
version = "0.59"
optional = true
features = ["Win32_UI_WindowsAndMessaging"]

[dependencies.x11-v2]
package = "x11"
version = "2.21"
optional = true

[dependencies.x11-dl-v2]
package = "x11-dl"
version = "2.21"
optional = true

[build-dependencies.cmake]
version = "0.1"
optional = true

[build-dependencies.pkg-config]
version = "0.3"
optional = true

[build-dependencies.rpkg-config]
version = "0.1.2"
optional = true

[build-dependencies.sdl3-src]
version = "3.2.14"
path = "../sdl3-src"
optional = true

[build-dependencies.vcpkg]
version = "0.2"
optional = true

[dev-dependencies]
sdl3-main = { path = "../sdl3-main" }<|MERGE_RESOLUTION|>--- conflicted
+++ resolved
@@ -1,10 +1,6 @@
 [package]
 name = "sdl3-sys"
-<<<<<<< HEAD
-version = "0.6.0+SDL3-3.2.12"
-=======
-version = "0.5.1+SDL3-3.2.14"
->>>>>>> 0313cdeb
+version = "0.6.0+SDL3-3.2.14"
 edition = "2021"
 rust-version = "1.81"
 authors = ["Maia S. R."]
