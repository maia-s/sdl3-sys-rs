--- conflicted
+++ resolved
@@ -1,10 +1,6 @@
 [package]
 name = "sdl3-sys"
-<<<<<<< HEAD
-version = "0.6.0+SDL3-3.2.16"
-=======
-version = "0.5.3+SDL3-3.2.18"
->>>>>>> 3a3c76e2
+version = "0.6.0+SDL3-3.2.18"
 edition = "2021"
 rust-version = "1.81"
 authors = ["Maia S Ravn <maia.noreply@runbox.com>"]
