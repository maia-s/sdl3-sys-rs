--- conflicted
+++ resolved
@@ -1,10 +1,6 @@
 [package]
 name = "sdl3-sys"
-<<<<<<< HEAD
-version = "0.5.0+SDL3-3.2.10"
-=======
-version = "0.4.8+SDL3-3.2.12"
->>>>>>> 0273fed9
+version = "0.5.0+SDL3-3.2.12"
 edition = "2021"
 authors = ["Maia S. R."]
 license = "Zlib"
