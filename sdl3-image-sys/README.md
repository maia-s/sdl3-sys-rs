--- conflicted
+++ resolved
@@ -131,14 +131,12 @@
 
 ## Recent changes
 
-<<<<<<< HEAD
-- 0.2.0: Update sdl3-sys to 0.5.0, add metadata
-- next:  Add `no-link` feature, and look for frameworks in `~/Library/Frameworks` too
-=======
+- 0.3.0 WIP:
+    - Update sdl3-sys to 0.6.0
+    - Add metadata
 - 0.2.0:
     - Update sdl3-sys to 0.5.0
     - Add `no-link` feature, and look for frameworks in `~/Library/Frameworks` too
->>>>>>> 44dced4c
 - 0.1.3: Add `link-framework` feature (doesn't work with `build-from-source` yet)
 - 0.1.2: Update SDL_image to 3.2.4
 - 0.1.1: Update SDL_image to 3.2.2, disable vendoring by default on all targets, and when
