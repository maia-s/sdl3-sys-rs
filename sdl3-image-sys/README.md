--- conflicted
+++ resolved
@@ -132,16 +132,14 @@
 
 ## Recent changes
 
-<<<<<<< HEAD
 - 0.6.0 WIP:
     - Update sdl3-sys to 0.6.0
     - Synchronize version number with sdl3-sys
     - Add metadata
     - Make some functions safe and/or const
-=======
+
 - next:
-    - Fix an issue where creating symlinks after a build could fail.
->>>>>>> fbd6d992
+    - Fix an issue where creating symlinks after a build could fail
 
 - 0.2.0:
     - Update sdl3-sys to 0.5.0
