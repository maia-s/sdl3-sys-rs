--- conflicted
+++ resolved
@@ -22,38 +22,6 @@
     }
 }
 
-<<<<<<< HEAD
-fn config(key: &str) -> &str {
-    struct Config {
-        map: BTreeMap<String, String>,
-    }
-
-    static CONFIG: OnceLock<Config> = OnceLock::new();
-
-    CONFIG
-        .get_or_init(|| {
-            let config_file = "config.txt";
-            let config = read_to_string(config_file)
-                .unwrap_or_else(|e| panic!("error reading {config_file}: {e}"));
-            let mut map = BTreeMap::new();
-            for line in config.lines() {
-                let (key, value) = line
-                    .split_once(":")
-                    .unwrap_or_else(|| panic!("invalid config line: `{line}`"));
-                let (key, value) = (key.trim(), value.trim());
-                if let Some(prev) = map.insert(key.to_owned(), value.to_owned()) {
-                    panic!(
-                        "config key `{}` already set to `{}`, new value `{}`",
-                        key, prev, value
-                    );
-                }
-            }
-            Config { map }
-        })
-        .map
-        .get(key)
-        .unwrap_or_else(|| panic!("config key {key} not set"))
-=======
 #[derive(Clone, Copy, PartialEq, Eq)]
 enum LinkKind {
     Default,
@@ -235,7 +203,38 @@
         println!("cargo::metadata=LINK_FLAGS_WEAK_FRAMEWORKS={weak_frameworks}");
         println!("cargo::metadata=LINK_FLAGS_CLANG={clang}");
     }
->>>>>>> b7a9d276
+}
+
+fn config(key: &str) -> &str {
+    struct Config {
+        map: BTreeMap<String, String>,
+    }
+
+    static CONFIG: OnceLock<Config> = OnceLock::new();
+
+    CONFIG
+        .get_or_init(|| {
+            let config_file = "config.txt";
+            let config = read_to_string(config_file)
+                .unwrap_or_else(|e| panic!("error reading {config_file}: {e}"));
+            let mut map = BTreeMap::new();
+            for line in config.lines() {
+                let (key, value) = line
+                    .split_once(":")
+                    .unwrap_or_else(|| panic!("invalid config line: `{line}`"));
+                let (key, value) = (key.trim(), value.trim());
+                if let Some(prev) = map.insert(key.to_owned(), value.to_owned()) {
+                    panic!(
+                        "config key `{}` already set to `{}`, new value `{}`",
+                        key, prev, value
+                    );
+                }
+            }
+            Config { map }
+        })
+        .map
+        .get(key)
+        .unwrap_or_else(|| panic!("config key {key} not set"))
 }
 
 #[cfg(all(windows, feature = "build-from-source", not(feature = "link-static")))]
@@ -361,21 +360,12 @@
                         }
 
                         Link::Lib(path) => {
-<<<<<<< HEAD
                             if path == Path::new(lib_name) {
-                                if cfg!(feature = "link-static")
-                                    && env::var("CARGO_CFG_TARGET_ENV").unwrap() == "msvc"
-                                {
-                                    println!("cargo::rustc-link-lib=static={lib_name}-static")
-                                } else {
-                                    println!("cargo::rustc-link-lib={link_kind}{}", path.display())
-=======
-                            if path == Path::new(LIB_NAME) {
                                 match link_kind {
                                     LinkKind::Static => {
                                         if env::var("CARGO_CFG_TARGET_ENV").unwrap() == "msvc" {
                                             link_flags
-                                                .link_static_lib(format!("{LIB_NAME}-static"));
+                                                .link_static_lib(format!("{lib_name}-static"));
                                         } else {
                                             link_flags.link_static_lib(path.display());
                                         }
@@ -383,7 +373,6 @@
                                     LinkKind::Default => {
                                         link_flags.link_lib(path.display());
                                     }
->>>>>>> b7a9d276
                                 }
                             } else {
                                 link_flags.link_lib(path.display());
@@ -402,26 +391,16 @@
                     };
                 }
             } else if LINK_FRAMEWORK {
-<<<<<<< HEAD
-                println!("cargo::rustc-link-search=framework={}", out_dir.display());
-                println!("cargo::rustc-link-lib=framework={lib_name}");
-            } else {
-                println!("cargo::rustc-link-search={}", out_dir.display());
-                println!("cargo::rustc-link-search={}/lib", out_dir.display());
-                println!("cargo::rustc-link-search={}/lib64", out_dir.display());
-                println!("cargo::rustc-link-lib={link_kind}{lib_name}");
-=======
                 link_flags.search_framework(out_dir.display());
-                link_flags.link_framework(LIB_NAME);
+                link_flags.link_framework(lib_name);
             } else {
                 link_flags.search_lib(out_dir.display());
                 link_flags.search_lib(format!("{}/lib", out_dir.display()));
                 link_flags.search_lib(format!("{}/lib64", out_dir.display()));
                 match link_kind {
-                    LinkKind::Static => link_flags.link_static_lib(LIB_NAME),
-                    LinkKind::Default => link_flags.link_lib(LIB_NAME),
-                }
->>>>>>> b7a9d276
+                    LinkKind::Static => link_flags.link_static_lib(lib_name),
+                    LinkKind::Default => link_flags.link_lib(lib_name),
+                }
             }
 
             find_and_output_cmake_dir_metadata(&out_dir)?;
@@ -442,19 +421,13 @@
                 let home = env::var("HOME");
                 let link_search = |name| {
                     if let Ok(home) = home {
-<<<<<<< HEAD
-                        println!("cargo::rustc-link-search=framework={home}/Library/Frameworks/{lib_name}.xcframework/{name}");
-                    }
-                    println!("cargo::rustc-link-search=framework=/Library/Frameworks/{lib_name}.xcframework/{name}");
-=======
                         link_flags.search_framework(format!(
-                            "{home}/Library/Frameworks/{LIB_NAME}.xcframework/{name}"
+                            "{home}/Library/Frameworks/{lib_name}.xcframework/{name}"
                         ));
                     }
                     link_flags.search_framework(format!(
-                        "/Library/Frameworks/{LIB_NAME}.xcframework/{name}"
+                        "/Library/Frameworks/{lib_name}.xcframework/{name}"
                     ));
->>>>>>> b7a9d276
                 };
                 if env::var("CARGO_CFG_TARGET_OS").unwrap() == "macos" {
                     link_search("macos-arm64_x86_64");
@@ -471,11 +444,7 @@
                         link_search("tvos-arm64");
                     }
                 }
-<<<<<<< HEAD
-                println!("cargo::rustc-link-lib=framework={lib_name}");
-=======
-                link_flags.link_framework(LIB_NAME);
->>>>>>> b7a9d276
+                link_flags.link_framework(lib_name);
             } else {
                 #[allow(unused_mut)]
                 let mut handled = false;
@@ -495,16 +464,11 @@
                             link_flags.search_framework(path.display());
                         }
                         for s in lib.libs.iter() {
-<<<<<<< HEAD
                             if s == lib_name {
-                                println!("cargo::rustc-link-lib={link_kind}{s}");
-=======
-                            if s == LIB_NAME {
                                 match link_kind {
                                     LinkKind::Static => link_flags.link_static_lib(s),
                                     LinkKind::Default => link_flags.link_lib(s),
                                 }
->>>>>>> b7a9d276
                             } else {
                                 link_flags.link_lib(s);
                             }
@@ -526,13 +490,9 @@
                         link_flags.search_lib("/opt/homebrew/lib");
                     }
                     match link_kind {
-                        LinkKind::Static => link_flags.link_static_lib(LIB_NAME),
-                        LinkKind::Default => link_flags.link_lib(LIB_NAME),
-                    }
-<<<<<<< HEAD
-                    println!("cargo::rustc-link-lib={link_kind}{lib_name}");
-=======
->>>>>>> b7a9d276
+                        LinkKind::Static => link_flags.link_static_lib(lib_name),
+                        LinkKind::Default => link_flags.link_lib(lib_name),
+                    }
                 }
             }
         }
