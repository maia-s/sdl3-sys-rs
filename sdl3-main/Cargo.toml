[package]
name = "sdl3-main"
<<<<<<< HEAD
version = "0.6.0"
=======
version = "0.5.1"
>>>>>>> df971f18
edition = "2021"
rust-version = "1.81"
authors = ["Maia S. R."]
license = "Zlib"
description = "Tools for using SDL's main and callback APIs"
repository = "https://github.com/maia-s/sdl3-sys-rs"
documentation = "https://docs.rs/sdl3-main"
keywords = ["sdl", "main", "callbacks", "game-loop", "event-loop"]
categories = ["api-bindings", "no-std", "rust-patterns"]

[features]
default = ["std"]
alloc = ["sdl3-main-macros/alloc"]
std = ["alloc", "sdl3-main-macros/std"]

nightly = []

use-parking-lot-v0-12 = ["dep:parking-lot-v0-12", "std"]

[[test]]
name = "on_main_thread"
path = "tests/on_main_thread.rs"
harness = false

[dev-dependencies]
libtest-mimic-collect = "0.3"

[dependencies.sdl3-sys]
path = "../sdl3-sys"
version = "0.6"

[dependencies.sdl3-main-macros]
path = "../sdl3-main-macros"
version = "0.2"

[dependencies.parking-lot-v0-12]
package = "parking_lot"
version = "0.12"
optional = true

[package.metadata.docs.rs]
all-features = true<|MERGE_RESOLUTION|>--- conflicted
+++ resolved
@@ -1,10 +1,6 @@
 [package]
 name = "sdl3-main"
-<<<<<<< HEAD
 version = "0.6.0"
-=======
-version = "0.5.1"
->>>>>>> df971f18
 edition = "2021"
 rust-version = "1.81"
 authors = ["Maia S. R."]
