[package]
name = "sdl3-main"
<<<<<<< HEAD
version = "0.5.0"
=======
version = "0.4.2"
>>>>>>> a790203d
edition = "2021"
authors = ["Maia S. R."]
license = "Zlib"
description = "Tools for using SDL's main and callback APIs"
repository = "https://github.com/maia-s/sdl3-sys-rs"
documentation = "https://docs.rs/sdl3-main"
keywords = ["sdl", "main", "callbacks", "game-loop", "event-loop"]
categories = ["api-bindings", "no-std", "rust-patterns"]

[features]
default = ["std"]
alloc = ["sdl3-main-macros/alloc"]
std = ["alloc", "sdl3-main-macros/std"]

nightly = []

use-parking-lot-v0-12 = ["dep:parking-lot-v0-12", "std"]

[dependencies.sdl3-sys]
path = "../sdl3-sys"
version = "0.5"

[dependencies.sdl3-main-macros]
path = "../sdl3-main-macros"
version = "0.2"

[dependencies.parking-lot-v0-12]
package = "parking_lot"
version = "0.12"
optional = true

[package.metadata.docs.rs]
all-features = true<|MERGE_RESOLUTION|>--- conflicted
+++ resolved
@@ -1,10 +1,6 @@
 [package]
 name = "sdl3-main"
-<<<<<<< HEAD
 version = "0.5.0"
-=======
-version = "0.4.2"
->>>>>>> a790203d
 edition = "2021"
 authors = ["Maia S. R."]
 license = "Zlib"
