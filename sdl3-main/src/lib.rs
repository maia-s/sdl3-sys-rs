--- conflicted
+++ resolved
@@ -48,28 +48,6 @@
 /// macros, but works with methods and uses the type the block is implemented for as the
 /// app state type.
 ///
-<<<<<<< HEAD
-/// See the documentation for [`app_init`], [`app_iterate`], [`app_event`] and [`app_quit`].
-///
-/// Example (using the `nightly` feature for ?-propagation to `AppResult*`):
-/// ```custom,{.rust}
-/// use sdl3_main::{AppResult, AppResultWithState};
-///
-/// #[app_impl]
-/// impl MyAppState {
-///     fn app_init() -> AppResultWithState<Self> {
-///         AppResultWithState::Continue(Box::new(Mutex::new(Self::new()?)))
-///     }
-///
-///     fn app_iterate(&mut self) -> AppResult {
-///         self.iterate()?;
-///         AppResult::Continue
-///     }
-///
-///     fn app_event(&mut self) -> AppResult {
-///         self.handle_events()?;
-///         AppResult::Continue
-=======
 /// See the documentation for [`app_init`], [`app_iterate`], [`app_event`] and [`app_quit`]
 /// for information about supported function signatures. `app_impl` also supports methods,
 /// taking `self` as the app state.
@@ -96,7 +74,6 @@
 ///
 ///     fn app_event(&mut self, event: &SDL_Event) -> AppResult {
 ///         todo!()
->>>>>>> 7c0648f1
 ///     }
 /// }
 /// ```
