--- conflicted
+++ resolved
@@ -1,15 +1,9 @@
-<<<<<<< HEAD
-use core::{ffi::c_void, marker::PhantomData, ptr::addr_of_mut};
-=======
 use core::{
-    cell::UnsafeCell,
     ffi::c_void,
     marker::PhantomData,
-    mem::{align_of, size_of, ManuallyDrop, MaybeUninit},
+    mem::ManuallyDrop,
     ptr::{self, addr_of_mut},
-    sync::atomic::{AtomicBool, Ordering},
 };
->>>>>>> df971f18
 use sdl3_sys::{
     init::{SDL_IsMainThread, SDL_RunOnMainThread},
     stdinc::{SDL_aligned_alloc, SDL_aligned_free},
