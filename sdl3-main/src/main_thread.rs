--- conflicted
+++ resolved
@@ -1,14 +1,8 @@
 use core::{
     ffi::c_void,
     marker::PhantomData,
-<<<<<<< HEAD
     mem::ManuallyDrop,
-    ptr::{self, addr_of_mut},
-=======
-    mem::{align_of, size_of, ManuallyDrop, MaybeUninit},
     ptr::{addr_of_mut, NonNull},
-    sync::atomic::{AtomicBool, Ordering},
->>>>>>> ebe5a20e
 };
 use sdl3_sys::{
     init::{SDL_IsMainThread, SDL_RunOnMainThread},
