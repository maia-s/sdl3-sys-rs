--- conflicted
+++ resolved
@@ -16,12 +16,9 @@
 
 ## Version history
 
-<<<<<<< HEAD
 - 0.5.0: Update sdl3-sys to 0.5.0
-=======
 - next:
   - impl `Copy` for `MainThreadToken`
   - impl `FromResidual` for `AppResult*` on nightly
->>>>>>> fbd1d67d
 - 0.4.1: Fix potential crash if app_quit takes no arguments and appstate is null
 - 0.4.0: Update sdl3-sys to 0.4.0 (first stable SDL release)