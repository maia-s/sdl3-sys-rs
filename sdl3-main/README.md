# sdl3-main

This crate provides tools for using SDL 3's main and callback APIs.

## SDL main

To provide your own main but call it through SDL, use the [`main`] attribute macro.
See the documentation for that for more information.

## Callback API

To use the SDL callback API, you can use either the [`app_impl`] attribute macro,
or all four of the [`app_init`], [`app_iterate`], [`app_event`] and [`app_quit`]
attribute macros. Don't use the `main` attribute macro in this mode.
See the documentation for more information.

## Features
| Feature                 | Description |
| ----------------------- | ----------- |
| `alloc`                 | Enable features that require allocation (enabled by default) |
| `std`                   | Enable features that require the standard library (enabled by default) |
| `nightly`               | Enable the `?` operator to convert `Result::Err` and `Option::None` to `AppResult*::Failure` |
| `use-parking-lot-v0-12` | Support parking_lot 0.12 locks in app state accessors |

## Recent changes

<<<<<<< HEAD
- 0.6.0 WIP:
    - Update sdl3-sys to 0.6.0
    - Removed `MainThreadToken::init` (no longer necessary)
    - Pass arguments to main on `std` (`!std` already did)
=======
- 0.5.1:
    - Fix unsoundness in `run_async_on_main_thread`
    - Don't allocate in `run_async_on_main_thread` unless it's necessary

>>>>>>> df971f18
- 0.5.0:
    - Update sdl3-sys to 0.5.0
    - Add optional parking_lot integration
    - Add `run_{sync,async}_on_main_thread` and `MainThreadData::get[_mut]_on_main_thread`
    - impl `Copy` for `MainThreadToken`
    - impl `FromResidual` for `AppResult*` on nightly

See ChangeLog.md for older changes

[`main`]: <https://docs.rs/sdl3-main/0.6.0/sdl3_main/attr.main.html>
[`app_impl`]: <https://docs.rs/sdl3-main/0.6.0/sdl3_main/attr.app_impl.html>
[`app_init`]: <https://docs.rs/sdl3-main/0.6.0/sdl3_main/attr.app_init.html>
[`app_iterate`]: <https://docs.rs/sdl3-main/0.6.0/sdl3_main/attr.app_impl.html>
[`app_event`]: <https://docs.rs/sdl3-main/0.6.0/sdl3_main/attr.app_event.html>
[`app_quit`]: <https://docs.rs/sdl3-main/0.6.0/sdl3_main/attr.app_quit.html><|MERGE_RESOLUTION|>--- conflicted
+++ resolved
@@ -24,17 +24,15 @@
 
 ## Recent changes
 
-<<<<<<< HEAD
 - 0.6.0 WIP:
     - Update sdl3-sys to 0.6.0
     - Removed `MainThreadToken::init` (no longer necessary)
     - Pass arguments to main on `std` (`!std` already did)
-=======
+
 - 0.5.1:
     - Fix unsoundness in `run_async_on_main_thread`
     - Don't allocate in `run_async_on_main_thread` unless it's necessary
 
->>>>>>> df971f18
 - 0.5.0:
     - Update sdl3-sys to 0.5.0
     - Add optional parking_lot integration
