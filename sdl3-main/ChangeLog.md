--- conflicted
+++ resolved
@@ -1,12 +1,11 @@
 # Changes
 
-<<<<<<< HEAD
 - 0.6.0 WIP:
     - Update sdl3-sys to 0.6.0
     - Deprecated `MainThreadToken::init()`. It's no longer necessary and does nothing now.
       It still exists for compatibility, but it's hidden in the docs.
     - Pass arguments to main on `std` (`!std` already did)
-=======
+
 - 0.5.4:
     - Fix accidental dependency on Rust 1.84
 
@@ -14,7 +13,6 @@
     - Only use the alloc-less optimization of `run_async_on_main_thread` if the size of
       the callback is zero, because that's the only way to guarantee we won't copy
       uninit bytes, which would be unsound
->>>>>>> ebe5a20e
 
 - 0.5.2:
     - Fix more unsoundness in `run_async_on_main_thread`
