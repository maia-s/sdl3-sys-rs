--- conflicted
+++ resolved
@@ -8,11 +8,7 @@
 pub const SOURCE_DIR: &str = concat!(env!("CARGO_MANIFEST_DIR"), "\\SDL");
 
 /// Revision
-<<<<<<< HEAD
-pub const REVISION: &str = "SDL3-3.2.16";
-=======
-pub const REVISION: &str = "SDL3-release-3.2.18";
->>>>>>> 3a3c76e2
+pub const REVISION: &str = "SDL3-3.2.18";
 
 /// Version part of the revision
 pub const VERSION: &str = "3.2.18";
