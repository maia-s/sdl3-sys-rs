#![no_std]
#![doc = include_str!("../README.md")]

/// Location of the SDL 3 source code
#[cfg(not(windows))]
pub const SOURCE_DIR: &str = concat!(env!("CARGO_MANIFEST_DIR"), "/SDL");
#[cfg(windows)]
pub const SOURCE_DIR: &str = concat!(env!("CARGO_MANIFEST_DIR"), "\\SDL");

/// Revision
<<<<<<< HEAD
pub const REVISION: &str = "SDL3-3.2.12";
=======
pub const REVISION: &str = "SDL3-release-3.2.14";
>>>>>>> 0313cdeb

/// Version part of the revision
pub const VERSION: &str = "3.2.14";

/// Tag part of the revision
pub const REVISION_TAG: &str = "release-3.2.14";

/// Tag part of the revision without version
pub const REVISION_TAG_BASE: &str = "release";

/// Offset from tag part of the revision
pub const REVISION_OFFSET: &str = "0";

/// Hash part of the revision
pub const REVISION_HASH: &str = "g8d604353a";<|MERGE_RESOLUTION|>--- conflicted
+++ resolved
@@ -8,11 +8,7 @@
 pub const SOURCE_DIR: &str = concat!(env!("CARGO_MANIFEST_DIR"), "\\SDL");
 
 /// Revision
-<<<<<<< HEAD
-pub const REVISION: &str = "SDL3-3.2.12";
-=======
-pub const REVISION: &str = "SDL3-release-3.2.14";
->>>>>>> 0313cdeb
+pub const REVISION: &str = "SDL3-3.2.14";
 
 /// Version part of the revision
 pub const VERSION: &str = "3.2.14";
